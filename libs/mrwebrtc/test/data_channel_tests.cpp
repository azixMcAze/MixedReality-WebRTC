--- conflicted
+++ resolved
@@ -56,46 +56,7 @@
 TEST_P(DataChannelTests, InBand) {
   mrsPeerConnectionConfiguration pc_config{};
   pc_config.sdp_semantic = GetParam();
-<<<<<<< HEAD
   LocalPeerPairRaii pair(pc_config);
-=======
-  PCRaii pc1(pc_config);
-  ASSERT_NE(nullptr, pc1.handle());
-  PCRaii pc2(pc_config);
-  ASSERT_NE(nullptr, pc2.handle());
-
-  // Setup signaling
-  SdpCallback sdp1_cb(pc1.handle(), [&pc2](mrsSdpMessageType type,
-                                           const char* sdp_data) {
-    Event ev;
-    ASSERT_EQ(Result::kSuccess, mrsPeerConnectionSetRemoteDescriptionAsync(
-                                    pc2.handle(), type, sdp_data,
-                                    &TestUtils::SetEventOnCompleted, &ev));
-    ev.Wait();
-    if (type == mrsSdpMessageType::kOffer) {
-      ASSERT_EQ(Result::kSuccess, mrsPeerConnectionCreateAnswer(pc2.handle()));
-    }
-  });
-  SdpCallback sdp2_cb(pc2.handle(), [&pc1](mrsSdpMessageType type,
-                                           const char* sdp_data) {
-    Event ev;
-    ASSERT_EQ(Result::kSuccess, mrsPeerConnectionSetRemoteDescriptionAsync(
-                                    pc1.handle(), type, sdp_data,
-                                    &TestUtils::SetEventOnCompleted, &ev));
-    ev.Wait();
-    if (type == mrsSdpMessageType::kOffer) {
-      ASSERT_EQ(Result::kSuccess, mrsPeerConnectionCreateAnswer(pc1.handle()));
-    }
-  });
-  IceCallback ice1_cb(pc1.handle(), [&pc2](const mrsIceCandidate* candidate) {
-    ASSERT_EQ(Result::kSuccess,
-              mrsPeerConnectionAddIceCandidate(pc2.handle(), candidate));
-  });
-  IceCallback ice2_cb(pc2.handle(), [&pc1](const mrsIceCandidate* candidate) {
-    ASSERT_EQ(Result::kSuccess,
-              mrsPeerConnectionAddIceCandidate(pc1.handle(), candidate));
-  });
->>>>>>> 73cc754e
 
   // Add dummy out-of-band data channel to force SCTP negotiating, otherwise
   // further data channel opening after connecting will fail.
