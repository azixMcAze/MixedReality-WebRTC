// Copyright (c) Microsoft Corporation.
// Licensed under the MIT License.

#pragma once

#include "interop_api.h"

extern "C" {
/// Data channel state as marshaled through the public API.
enum class mrsDataChannelState : int32_t {
  /// The data channel is being connected, but is not yet ready to send nor
  /// received any data.
  kConnecting = 0,

  /// The data channel is ready for read and write operations.
  kOpen = 1,

  /// The data channel is being closed, and cannot send any more data.
  kClosing = 2,

  /// The data channel is closed, and cannot be used again anymore.
  kClosed = 3
};

/// Assign some opaque user data to the data channel. The implementation will
/// store the pointer in the data channel object and not touch it. It can be
/// retrieved with |mrsDataChannelGetUserData()| at any point during the data
/// channel lifetime. This is not multithread-safe.
MRS_API void MRS_CALL mrsDataChannelSetUserData(mrsDataChannelHandle handle,
                                                void* user_data) noexcept;

/// Get the opaque user data pointer previously assigned to the data channel
/// with |mrsDataChannelSetUserData()|. If no value was previously assigned,
/// return |nullptr|. This is not multithread-safe.
MRS_API void* MRS_CALL
mrsDataChannelGetUserData(mrsDataChannelHandle handle) noexcept;

/// Callback fired when a message |data| of byte size |size| is received on a
/// data channel.
using mrsDataChannelMessageCallback = void(
    MRS_CALL*)(void* user_data, const void* data, const uint64_t size);

/// Callback invoked when a data channel internal buffering changes.
/// The |previous| and |current| values are the old and new sizes in bytes of
/// the buffering buffer. The |limit| is the capacity of the buffer. Note that
/// when the buffer is full, any attempt to send data will result is an abrupt
/// closing of the data channel. So monitoring the buffering state is critical.
using mrsDataChannelBufferingCallback =
    void(MRS_CALL*)(void* user_data,
                    const uint64_t previous,
                    const uint64_t current,
                    const uint64_t limit);

/// Callback fired when the state of a data channel changed.
using mrsDataChannelStateCallback = void(MRS_CALL*)(void* user_data,
<<<<<<< HEAD
                                                    int32_t state,
=======
                                                    mrsDataChannelState state,
>>>>>>> 73cc754e
                                                    int32_t id);

/// Helper to register a group of data channel callbacks.
struct mrsDataChannelCallbacks {
  mrsDataChannelMessageCallback message_callback{};
  void* message_user_data{};
  mrsDataChannelBufferingCallback buffering_callback{};
  void* buffering_user_data{};
  mrsDataChannelStateCallback state_callback{};
  void* state_user_data{};
};

/// Register callbacks for managing a data channel.
///
/// Should be called in a |mrsPeerConnectionDataChannelAddedCallback| to start
/// listening for state changes/messages. Registered callbacks will be called
/// after the end of the DataChannelAdded callback. Note that if this is not
/// called during the DataChannelAdded callback some state changes/messages
/// might be lost.
///
/// Callbacks can be replaced later as long as the channel is alive.
MRS_API void MRS_CALL mrsDataChannelRegisterCallbacks(
    mrsDataChannelHandle handle,
    const mrsDataChannelCallbacks* callbacks) noexcept;

/// Send through the given data channel a raw message |data| of byte length
/// |size|. The message may be buffered internally, and the caller should
/// monitor the buffering event to avoid overflowing the internal buffer.
///
/// This returns an error if the data channel is not open. The caller should
/// monitor the state change event to know when it is safe to send a message.
MRS_API mrsResult MRS_CALL
mrsDataChannelSendMessage(mrsDataChannelHandle data_channel_handle,
                          const void* data,
                          uint64_t size) noexcept;

}  // extern "C"<|MERGE_RESOLUTION|>--- conflicted
+++ resolved
@@ -53,11 +53,7 @@
 
 /// Callback fired when the state of a data channel changed.
 using mrsDataChannelStateCallback = void(MRS_CALL*)(void* user_data,
-<<<<<<< HEAD
-                                                    int32_t state,
-=======
                                                     mrsDataChannelState state,
->>>>>>> 73cc754e
                                                     int32_t id);
 
 /// Helper to register a group of data channel callbacks.
