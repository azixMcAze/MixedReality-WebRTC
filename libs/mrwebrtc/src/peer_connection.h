--- conflicted
+++ resolved
@@ -79,17 +79,6 @@
   static ErrorOr<RefPtr<PeerConnection>> create(
       const mrsPeerConnectionConfiguration& config);
 
-<<<<<<< HEAD
-  /// Set the name of the peer connection. This is a friendly name opaque to the
-  /// implementation, used mainly for debugging and logging.
-  void SetName(absl::string_view name) {
-    name_.assign(name.data(), name.size());
-  }
-
-  std::string GetName() const override { return name_; }
-
-=======
->>>>>>> 73cc754e
   //
   // Signaling
   //
@@ -111,12 +100,8 @@
   /// Only one callback can be registered at a time.
   void RegisterLocalSdpReadytoSendCallback(
       LocalSdpReadytoSendCallback&& callback) noexcept {
-<<<<<<< HEAD
     const std::lock_guard<std::mutex> lock(
         local_sdp_ready_to_send_callback_mutex_);
-=======
-    std::lock_guard<std::mutex> lock(local_sdp_ready_to_send_callback_mutex_);
->>>>>>> 73cc754e
     local_sdp_ready_to_send_callback_ = std::move(callback);
   }
 
@@ -132,11 +117,7 @@
   /// registered at a time.
   void RegisterIceCandidateReadytoSendCallback(
       IceCandidateReadytoSendCallback&& callback) noexcept {
-<<<<<<< HEAD
     const std::lock_guard<std::mutex> lock(
-=======
-    std::lock_guard<std::mutex> lock(
->>>>>>> 73cc754e
         ice_candidate_ready_to_send_callback_mutex_);
     ice_candidate_ready_to_send_callback_ = std::move(callback);
   }
@@ -151,11 +132,7 @@
   /// ICE connection changed. Only one callback can be registered at a time.
   void RegisterIceStateChangedCallback(
       IceStateChangedCallback&& callback) noexcept {
-<<<<<<< HEAD
     const std::lock_guard<std::mutex> lock(ice_state_changed_callback_mutex_);
-=======
-    std::lock_guard<std::mutex> lock(ice_state_changed_callback_mutex_);
->>>>>>> 73cc754e
     ice_state_changed_callback_ = std::move(callback);
   }
 
@@ -167,11 +144,7 @@
   /// time.
   void RegisterIceGatheringStateChangedCallback(
       IceGatheringStateChangedCallback&& callback) noexcept {
-<<<<<<< HEAD
     const std::lock_guard<std::mutex> lock(
-=======
-    std::lock_guard<std::mutex> lock(
->>>>>>> 73cc754e
         ice_gathering_state_changed_callback_mutex_);
     ice_gathering_state_changed_callback_ = std::move(callback);
   }
@@ -191,12 +164,8 @@
   /// renegotiation is needed. Only one callback can be registered at a time.
   void RegisterRenegotiationNeededCallback(
       RenegotiationNeededCallback&& callback) noexcept {
-<<<<<<< HEAD
     const std::lock_guard<std::mutex> lock(
         renegotiation_needed_callback_mutex_);
-=======
-    std::lock_guard<std::mutex> lock(renegotiation_needed_callback_mutex_);
->>>>>>> 73cc754e
     renegotiation_needed_callback_ = std::move(callback);
   }
 
@@ -233,11 +202,7 @@
   /// Register a custom |ConnectedCallback| invoked when the connection is
   /// established. Only one callback can be registered at a time.
   void RegisterConnectedCallback(ConnectedCallback&& callback) noexcept {
-<<<<<<< HEAD
     const std::lock_guard<std::mutex> lock(connected_callback_mutex_);
-=======
-    std::lock_guard<std::mutex> lock(connected_callback_mutex_);
->>>>>>> 73cc754e
     connected_callback_ = std::move(callback);
   }
 
@@ -282,11 +247,7 @@
   /// time.
   void RegisterTransceiverAddedCallback(
       TransceiverAddedCallback&& callback) noexcept {
-<<<<<<< HEAD
     const std::lock_guard<std::mutex> lock(callbacks_mutex_);
-=======
-    std::lock_guard<std::mutex> lock(callbacks_mutex_);
->>>>>>> 73cc754e
     transceiver_added_callback_ = std::move(callback);
   }
 
@@ -309,11 +270,7 @@
   /// at a time.
   void RegisterVideoTrackAddedCallback(
       VideoTrackAddedCallback&& callback) noexcept {
-<<<<<<< HEAD
     const std::lock_guard<std::mutex> lock(media_track_callback_mutex_);
-=======
-    std::lock_guard<std::mutex> lock(media_track_callback_mutex_);
->>>>>>> 73cc754e
     video_track_added_callback_ = std::move(callback);
   }
 
@@ -327,11 +284,7 @@
   /// registered at a time.
   void RegisterVideoTrackRemovedCallback(
       VideoTrackRemovedCallback&& callback) noexcept {
-<<<<<<< HEAD
     const std::lock_guard<std::mutex> lock(media_track_callback_mutex_);
-=======
-    std::lock_guard<std::mutex> lock(media_track_callback_mutex_);
->>>>>>> 73cc754e
     video_track_removed_callback_ = std::move(callback);
   }
 
@@ -376,11 +329,7 @@
   /// registered at a time.
   void RegisterAudioTrackAddedCallback(
       AudioTrackAddedCallback&& callback) noexcept {
-<<<<<<< HEAD
     const std::lock_guard<std::mutex> lock(media_track_callback_mutex_);
-=======
-    std::lock_guard<std::mutex> lock(media_track_callback_mutex_);
->>>>>>> 73cc754e
     audio_track_added_callback_ = std::move(callback);
   }
 
@@ -394,11 +343,7 @@
   /// registered at a time.
   void RegisterAudioTrackRemovedCallback(
       AudioTrackRemovedCallback&& callback) noexcept {
-<<<<<<< HEAD
     const std::lock_guard<std::mutex> lock(media_track_callback_mutex_);
-=======
-    std::lock_guard<std::mutex> lock(media_track_callback_mutex_);
->>>>>>> 73cc754e
     audio_track_removed_callback_ = std::move(callback);
   }
 
@@ -419,11 +364,7 @@
   /// registered at a time.
   void RegisterDataChannelAddedCallback(
       DataChannelAddedCallback callback) noexcept {
-<<<<<<< HEAD
     const std::lock_guard<std::mutex> lock(data_channel_added_callback_mutex_);
-=======
-    std::lock_guard<std::mutex> lock(data_channel_added_callback_mutex_);
->>>>>>> 73cc754e
     data_channel_added_callback_ = std::move(callback);
   }
 
@@ -432,12 +373,8 @@
   /// time.
   void RegisterDataChannelRemovedCallback(
       DataChannelRemovedCallback callback) noexcept {
-<<<<<<< HEAD
     const std::lock_guard<std::mutex> lock(
         data_channel_removed_callback_mutex_);
-=======
-    std::lock_guard<std::mutex> lock(data_channel_removed_callback_mutex_);
->>>>>>> 73cc754e
     data_channel_removed_callback_ = std::move(callback);
   }
 
@@ -820,11 +757,7 @@
     // Invoke the TrackAdded callback, which will set the native handle on the
     // interop wrapper (if created above)
     {
-<<<<<<< HEAD
       const std::lock_guard<std::mutex> lock(media_track_callback_mutex_);
-=======
-      std::lock_guard<std::mutex> lock(media_track_callback_mutex_);
->>>>>>> 73cc754e
       // Read the function pointer inside the lock to avoid race condition
       auto cb = *track_added_cb;
       if (cb) {
@@ -866,11 +799,7 @@
 
     // Invoke the TrackRemoved callback
     {
-<<<<<<< HEAD
       const std::lock_guard<std::mutex> lock(media_track_callback_mutex_);
-=======
-      std::lock_guard<std::mutex> lock(media_track_callback_mutex_);
->>>>>>> 73cc754e
       // Read the function pointer inside the lock to avoid race condition
       auto cb = *track_removed_cb;
       if (cb) {
