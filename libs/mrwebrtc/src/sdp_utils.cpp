--- conflicted
+++ resolved
@@ -210,20 +210,6 @@
                              const std::string& password) {
   return url + "\nusername:" + username + "\npassword:" + password;
 }
-<<<<<<< HEAD
-=======
-
-absl::optional<webrtc::SdpType> SdpTypeFromString(const std::string& type_str) {
-  if (type_str == webrtc::SessionDescriptionInterface::kOffer) {
-    return webrtc::SdpType::kOffer;
-  } else if (type_str == webrtc::SessionDescriptionInterface::kPrAnswer) {
-    return webrtc::SdpType::kPrAnswer;
-  } else if (type_str == webrtc::SessionDescriptionInterface::kAnswer) {
-    return webrtc::SdpType::kAnswer;
-  } else {
-    return absl::nullopt;
-  }
-}
 
 webrtc::SdpType SdpTypeFromApiType(mrsSdpMessageType api_type) {
   switch (api_type) {
@@ -249,7 +235,6 @@
   }
 }
 
->>>>>>> 73cc754e
 }  // namespace WebRTC
 }  // namespace MixedReality
 }  // namespace Microsoft