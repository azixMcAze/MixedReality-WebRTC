// Copyright (c) Microsoft Corporation. All rights reserved.
// Licensed under the MIT License. See LICENSE in the project root for license
// information.

#include "pch.h"

#include "data_channel.h"
#include "peer_connection.h"

namespace {

using RtcDataState = webrtc::DataChannelInterface::DataState;
using ApiDataState = mrsDataChannelState;

inline ApiDataState apiStateFromRtcState(RtcDataState rtcState) {
  // API values have been chosen to match the current WebRTC values. If the
  // later change, this helper must be updated, as API values cannot change.
  static_assert((int)RtcDataState::kOpen == (int)ApiDataState::kOpen, "");
<<<<<<< HEAD
  static_assert(
      (int)RtcDataState::kConnecting == (int)ApiDataState::kConnecting, "");
=======
  static_assert((int)RtcDataState::kConnecting == (int)ApiDataState::kConnecting, "");
>>>>>>> 73cc754e
  static_assert((int)RtcDataState::kClosing == (int)ApiDataState::kClosing, "");
  static_assert((int)RtcDataState::kClosed == (int)ApiDataState::kClosed, "");
  return (ApiDataState)rtcState;
}

}  // namespace

namespace Microsoft {
namespace MixedReality {
namespace WebRTC {

DataChannel::DataChannel(
    PeerConnection* owner,
    rtc::scoped_refptr<webrtc::DataChannelInterface> data_channel) noexcept
    : owner_(owner), data_channel_(std::move(data_channel)) {
  RTC_CHECK(owner_);
  data_channel_->RegisterObserver(this);
}

DataChannel::~DataChannel() {
  data_channel_->UnregisterObserver();
  if (owner_) {
    owner_->RemoveDataChannel(*this);
  }
  RTC_CHECK(!owner_);
}

std::string DataChannel::label() const {
  return data_channel_->label();
}

void DataChannel::SetMessageCallback(MessageCallback callback) noexcept {
<<<<<<< HEAD
  const std::lock_guard<std::mutex> lock{mutex_};
=======
  std::lock_guard<std::mutex> lock(mutex_);
>>>>>>> 73cc754e
  message_callback_ = callback;
}

void DataChannel::SetBufferingCallback(BufferingCallback callback) noexcept {
<<<<<<< HEAD
  const std::lock_guard<std::mutex> lock{mutex_};
=======
  std::lock_guard<std::mutex> lock(mutex_);
>>>>>>> 73cc754e
  buffering_callback_ = callback;
}

void DataChannel::SetStateCallback(StateCallback callback) noexcept {
<<<<<<< HEAD
  const std::lock_guard<std::mutex> lock{mutex_};
=======
  std::lock_guard<std::mutex> lock(mutex_);
>>>>>>> 73cc754e
  state_callback_ = callback;
}

size_t DataChannel::GetMaxBufferingSize() const noexcept {
  // See BufferingCallback; current WebRTC implementation has a limit of 16MB
  // for the internal data track buffer capacity.
  static constexpr size_t kMaxBufferingSize = 0x1000000uLL;  // 16 MB
  return kMaxBufferingSize;
}

bool DataChannel::Send(const void* data, size_t size) noexcept {
  if (data_channel_->buffered_amount() + size > GetMaxBufferingSize()) {
    return false;
  }

  rtc::CopyOnWriteBuffer bufferStorage((const char*)data, size);
  webrtc::DataBuffer buffer(bufferStorage, /* binary = */ true);
  return data_channel_->Send(buffer);
}

<<<<<<< HEAD
void DataChannel::OnStateChange() noexcept {
  const std::lock_guard<std::mutex> lock{mutex_};
=======
void DataChannel::InvokeOnStateChange() const noexcept {
  std::lock_guard<std::mutex> lock(mutex_);
>>>>>>> 73cc754e
  if (state_callback_) {
    const webrtc::DataChannelInterface::DataState state =
        data_channel_->state();
    auto apiState = apiStateFromRtcState(state);
<<<<<<< HEAD
    state_callback_((int)apiState, data_channel_->id());
  }
}

void DataChannel::OnMessage(const webrtc::DataBuffer& buffer) noexcept {
  const std::lock_guard<std::mutex> lock{mutex_};
=======
    state_callback_(apiState, data_channel_->id());
  }
}

void DataChannel::OnStateChange() noexcept {
  InvokeOnStateChange();
}

void DataChannel::OnMessage(const webrtc::DataBuffer& buffer) noexcept {
  std::lock_guard<std::mutex> lock(mutex_);
>>>>>>> 73cc754e
  if (message_callback_) {
    message_callback_(buffer.data.data(), buffer.data.size());
  }
}

void DataChannel::OnBufferedAmountChange(uint64_t previous_amount) noexcept {
<<<<<<< HEAD
  const std::lock_guard<std::mutex> lock{mutex_};
=======
  std::lock_guard<std::mutex> lock(mutex_);
>>>>>>> 73cc754e
  if (buffering_callback_) {
    uint64_t current_amount = data_channel_->buffered_amount();
    constexpr uint64_t max_capacity =
        0x1000000;  // 16MB, see DataChannelInterface
    buffering_callback_(previous_amount, current_amount, max_capacity);
  }
}

}  // namespace WebRTC
}  // namespace MixedReality
}  // namespace Microsoft<|MERGE_RESOLUTION|>--- conflicted
+++ resolved
@@ -16,12 +16,8 @@
   // API values have been chosen to match the current WebRTC values. If the
   // later change, this helper must be updated, as API values cannot change.
   static_assert((int)RtcDataState::kOpen == (int)ApiDataState::kOpen, "");
-<<<<<<< HEAD
   static_assert(
       (int)RtcDataState::kConnecting == (int)ApiDataState::kConnecting, "");
-=======
-  static_assert((int)RtcDataState::kConnecting == (int)ApiDataState::kConnecting, "");
->>>>>>> 73cc754e
   static_assert((int)RtcDataState::kClosing == (int)ApiDataState::kClosing, "");
   static_assert((int)RtcDataState::kClosed == (int)ApiDataState::kClosed, "");
   return (ApiDataState)rtcState;
@@ -54,29 +50,17 @@
 }
 
 void DataChannel::SetMessageCallback(MessageCallback callback) noexcept {
-<<<<<<< HEAD
   const std::lock_guard<std::mutex> lock{mutex_};
-=======
-  std::lock_guard<std::mutex> lock(mutex_);
->>>>>>> 73cc754e
   message_callback_ = callback;
 }
 
 void DataChannel::SetBufferingCallback(BufferingCallback callback) noexcept {
-<<<<<<< HEAD
   const std::lock_guard<std::mutex> lock{mutex_};
-=======
-  std::lock_guard<std::mutex> lock(mutex_);
->>>>>>> 73cc754e
   buffering_callback_ = callback;
 }
 
 void DataChannel::SetStateCallback(StateCallback callback) noexcept {
-<<<<<<< HEAD
   const std::lock_guard<std::mutex> lock{mutex_};
-=======
-  std::lock_guard<std::mutex> lock(mutex_);
->>>>>>> 73cc754e
   state_callback_ = callback;
 }
 
@@ -97,25 +81,12 @@
   return data_channel_->Send(buffer);
 }
 
-<<<<<<< HEAD
-void DataChannel::OnStateChange() noexcept {
+void DataChannel::InvokeOnStateChange() const noexcept {
   const std::lock_guard<std::mutex> lock{mutex_};
-=======
-void DataChannel::InvokeOnStateChange() const noexcept {
-  std::lock_guard<std::mutex> lock(mutex_);
->>>>>>> 73cc754e
   if (state_callback_) {
     const webrtc::DataChannelInterface::DataState state =
         data_channel_->state();
     auto apiState = apiStateFromRtcState(state);
-<<<<<<< HEAD
-    state_callback_((int)apiState, data_channel_->id());
-  }
-}
-
-void DataChannel::OnMessage(const webrtc::DataBuffer& buffer) noexcept {
-  const std::lock_guard<std::mutex> lock{mutex_};
-=======
     state_callback_(apiState, data_channel_->id());
   }
 }
@@ -125,19 +96,14 @@
 }
 
 void DataChannel::OnMessage(const webrtc::DataBuffer& buffer) noexcept {
-  std::lock_guard<std::mutex> lock(mutex_);
->>>>>>> 73cc754e
+  const std::lock_guard<std::mutex> lock{mutex_};
   if (message_callback_) {
     message_callback_(buffer.data.data(), buffer.data.size());
   }
 }
 
 void DataChannel::OnBufferedAmountChange(uint64_t previous_amount) noexcept {
-<<<<<<< HEAD
   const std::lock_guard<std::mutex> lock{mutex_};
-=======
-  std::lock_guard<std::mutex> lock(mutex_);
->>>>>>> 73cc754e
   if (buffering_callback_) {
     uint64_t current_amount = data_channel_->buffered_amount();
     constexpr uint64_t max_capacity =
