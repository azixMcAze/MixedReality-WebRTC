// Copyright (c) Microsoft Corporation.
// Licensed under the MIT License.

// This is a precompiled header, it must be on its own, followed by a blank
// line, to prevent clang-format from reordering it with other headers.
#include "pch.h"

#include "audio_frame_observer.h"
#include "common_audio/resampler/include/resampler.h"
#include "data_channel.h"
#include "interop/global_factory.h"
#include "interop_api.h"
#include "media/local_audio_track.h"
#include "media/local_video_track.h"
#include "media/remote_audio_track.h"
#include "media/remote_video_track.h"
#include "peer_connection.h"
#include "sdp_utils.h"
#include "utils.h"
#include "video_frame_observer.h"
#include "sdp_utils.h"

// Internal
#include "interop/global_factory.h"
#include "interop_api.h"

#include <functional>

// Include implementation because we cannot access the mline index from the
// RtpTransceiverInterface. This is a not-so-clean workaround.
// See PeerConnection::ExtractMlineIndexFromRtpTransceiver() for details.
#pragma warning(push, 2)
#pragma warning(disable : 4100)
#include "pc/rtptransceiver.h"
#pragma warning(pop)

#if defined(_M_IX86) /* x86 */ && defined(WINAPI_FAMILY) && \
    (WINAPI_FAMILY == WINAPI_FAMILY_APP) /* UWP app */ &&   \
    defined(_WIN32_WINNT_WIN10) &&                          \
    _WIN32_WINNT >= _WIN32_WINNT_WIN10 /* Win10 */

// Defined in
// external/webrtc-uwp-sdk/webrtc/xplatform/webrtc/third_party/winuwp_h264/H264Encoder/H264Encoder.cc
static constexpr int kFrameHeightCrop = 1;
extern int webrtc__WinUWPH264EncoderImpl__frame_height_round_mode;

// Stop WinRT from polluting the global namespace
// https://developercommunity.visualstudio.com/content/problem/859178/asyncinfoh-defines-the-error-symbol-at-global-name.html
#define _HIDE_GLOBAL_ASYNC_STATUS 1

#include <Windows.Foundation.h>
#include <windows.graphics.holographic.h>
#include <wrl\client.h>
#include <wrl\wrappers\corewrappers.h>

namespace {

bool CheckIfHololens() {
  // The best way to check if we are running on Hololens is checking if this is
  // a x86 Windows device with a transparent holographic display (AR).

  using namespace Microsoft::WRL;
  using namespace Microsoft::WRL::Wrappers;
  using namespace ABI::Windows::Foundation;
  using namespace ABI::Windows::Graphics::Holographic;

#define RETURN_IF_ERROR(...) \
  if (FAILED(__VA_ARGS__)) { \
    return false;            \
  }

  RoInitializeWrapper initialize(RO_INIT_MULTITHREADED);

  // HolographicSpace.IsAvailable
  ComPtr<IHolographicSpaceStatics2> holo_space_statics;
  RETURN_IF_ERROR(GetActivationFactory(
      HStringReference(
          RuntimeClass_Windows_Graphics_Holographic_HolographicSpace)
          .Get(),
      &holo_space_statics));
  boolean is_holo_space_available;
  RETURN_IF_ERROR(
      holo_space_statics->get_IsAvailable(&is_holo_space_available));
  if (!is_holo_space_available) {
    // Not a holographic device.
    return false;
  }

  // HolographicDisplay.GetDefault().IsOpaque
  ComPtr<IHolographicDisplayStatics> holo_display_statics;
  RETURN_IF_ERROR(GetActivationFactory(
      HStringReference(
          RuntimeClass_Windows_Graphics_Holographic_HolographicDisplay)
          .Get(),
      &holo_display_statics));
  ComPtr<IHolographicDisplay> holo_display;
  RETURN_IF_ERROR(holo_display_statics->GetDefault(&holo_display));
  boolean is_opaque;
  RETURN_IF_ERROR(holo_display->get_IsOpaque(&is_opaque));
  // Hololens if not opaque (otherwise VR).
  return !is_opaque;
#undef RETURN_IF_ERROR
}

bool IsHololens() {
  static bool is_hololens = CheckIfHololens();
  return is_hololens;
}

}  // namespace

namespace Microsoft {
namespace MixedReality {
namespace WebRTC {
void PeerConnection::SetFrameHeightRoundMode(FrameHeightRoundMode value) {
  if (IsHololens()) {
    webrtc__WinUWPH264EncoderImpl__frame_height_round_mode = (int)value;
  }
}
}  // namespace WebRTC
}  // namespace MixedReality
}  // namespace Microsoft

#else

namespace Microsoft {
namespace MixedReality {
namespace WebRTC {
<<<<<<< HEAD

void PeerConnection::SetFrameHeightRoundMode(FrameHeightRoundMode /*value*/) {}

=======
void PeerConnection::SetFrameHeightRoundMode(FrameHeightRoundMode /*value*/) {}
>>>>>>> 73cc754e
}  // namespace WebRTC
}  // namespace MixedReality
}  // namespace Microsoft

#endif

namespace {

using namespace Microsoft::MixedReality::WebRTC;

class CreateSessionDescObserver
    : public webrtc::CreateSessionDescriptionObserver {
 public:
  CreateSessionDescObserver(RefPtr<PeerConnection> peer_connection)
      : peer_connection_(
            std::forward<RefPtr<PeerConnection>>(peer_connection)) {}

  //
  // CreateSessionDescriptionObserver interface
  //

  /// This callback transfers the ownership of the |desc|.
  /// TODO(deadbeef): Make this take an std::unique_ptr<> to avoid confusion
  /// around ownership.
  void OnSuccess(webrtc::SessionDescriptionInterface* desc) noexcept override {
    peer_connection_->OnLocalDescCreated(desc);
  }

  /// The OnFailure callback takes an RTCError, which consists of an
  /// error code and a string.
  /// RTCError is non-copyable, so it must be passed using std::move.
  /// Earlier versions of the API used a string argument. This version
  /// is deprecated; in order to let clients remove the old version, it has a
  /// default implementation. If both versions are unimplemented, the
  /// result will be a runtime error (stack overflow). This is intentional.
  void OnFailure(webrtc::RTCError error) noexcept override {}

 protected:
  RefPtr<PeerConnection> peer_connection_;
};

/// Simple observer utility delegating to a given callback on success.
class SessionDescObserver : public webrtc::SetSessionDescriptionObserver {
 public:
  SessionDescObserver() = default;
  template <typename Closure>
  SessionDescObserver(Closure&& callback)
      : callback_(std::forward<Closure>(callback)) {}
  void OnSuccess() override {
    if (callback_) {
      callback_();
    }
  }
  void OnFailure(webrtc::RTCError error) override {
    RTC_LOG(LS_ERROR) << "Error setting session description: "
                      << error.message();
  }
  void OnFailure(const std::string& error) override {
    RTC_LOG(LS_ERROR) << "Error setting session description: " << error;
  }

 protected:
  std::function<void()> callback_;
  ~SessionDescObserver() override = default;
};

/// Custom observer for SetRemoteDescription(), invoked when the call completes
/// (successfully or not) to notify the original caller.
struct SetRemoteSessionDescObserver
    : public webrtc::SetRemoteDescriptionObserverInterface {
 public:
  SetRemoteSessionDescObserver() = default;
  template <typename Closure>
  SetRemoteSessionDescObserver(Closure&& callback)
      : callback_(std::forward<Closure>(callback)) {}
  void OnSetRemoteDescriptionComplete(webrtc::RTCError error) override {
    if (error.ok()) {
      RTC_LOG(LS_INFO) << "Remote description successfully set.";
    } else {
      RTC_LOG(LS_ERROR) << "Error setting remote description: "
                        << error.message();
    }
    // #313 - Always call the callback if provided; this is used in some interop
    // to complete some async task / promise.
    if (callback_) {
      callback_(ResultFromRTCErrorType(error.type()), error.message());
    }
  }

 protected:
  std::function<void(mrsResult, const char*)> callback_;
};

/// Convert an implementation value to a native API value of the ICE connection
/// state. This ensures API stability if the implementation changes, although
/// currently API values are mapped 1:1 with the implementation.
mrsIceConnectionState IceStateFromImpl(
    webrtc::PeerConnectionInterface::IceConnectionState impl_state) {
  using Native = mrsIceConnectionState;
  using Impl = webrtc::PeerConnectionInterface::IceConnectionState;
  static_assert((int)Native::kNew == (int)Impl::kIceConnectionNew, "");
<<<<<<< HEAD
  static_assert((int)Native::kChecking == (int)Impl::kIceConnectionChecking, "");
  static_assert((int)Native::kConnected == (int)Impl::kIceConnectionConnected, "");
  static_assert((int)Native::kCompleted == (int)Impl::kIceConnectionCompleted, "");
  static_assert((int)Native::kFailed == (int)Impl::kIceConnectionFailed, "");
  static_assert((int)Native::kDisconnected ==
                (int)Impl::kIceConnectionDisconnected, "");
=======
  static_assert((int)Native::kChecking == (int)Impl::kIceConnectionChecking,
                "");
  static_assert((int)Native::kConnected == (int)Impl::kIceConnectionConnected,
                "");
  static_assert((int)Native::kCompleted == (int)Impl::kIceConnectionCompleted,
                "");
  static_assert((int)Native::kFailed == (int)Impl::kIceConnectionFailed, "");
  static_assert((int)Native::kDisconnected == (int)Impl::kIceConnectionDisconnected, "");
>>>>>>> 73cc754e
  static_assert((int)Native::kClosed == (int)Impl::kIceConnectionClosed, "");
  return (mrsIceConnectionState)impl_state;
}

/// Convert an implementation value to a native API value of the ICE gathering
/// state. This ensures API stability if the implementation changes, although
/// currently API values are mapped 1:1 with the implementation.
mrsIceGatheringState IceGatheringStateFromImpl(
    webrtc::PeerConnectionInterface::IceGatheringState impl_state) {
  using Native = mrsIceGatheringState;
  using Impl = webrtc::PeerConnectionInterface::IceGatheringState;
  static_assert((int)Native::kNew == (int)Impl::kIceGatheringNew, "");
  static_assert((int)Native::kGathering == (int)Impl::kIceGatheringGathering,
                "");
  static_assert((int)Native::kComplete == (int)Impl::kIceGatheringComplete, "");
  return (mrsIceGatheringState)impl_state;
}

webrtc::PeerConnectionInterface::IceTransportsType ICETransportTypeToNative(
    mrsIceTransportType value) {
  using Native = webrtc::PeerConnectionInterface::IceTransportsType;
  using Impl = mrsIceTransportType;
  static_assert((int)Native::kNone == (int)Impl::kNone, "");
  static_assert((int)Native::kNoHost == (int)Impl::kNoHost, "");
  static_assert((int)Native::kRelay == (int)Impl::kRelay, "");
  static_assert((int)Native::kAll == (int)Impl::kAll, "");
  return static_cast<Native>(value);
}

webrtc::PeerConnectionInterface::BundlePolicy BundlePolicyToNative(
    mrsBundlePolicy value) {
  using Native = webrtc::PeerConnectionInterface::BundlePolicy;
  using Impl = mrsBundlePolicy;
  static_assert((int)Native::kBundlePolicyBalanced == (int)Impl::kBalanced, "");
  static_assert((int)Native::kBundlePolicyMaxBundle == (int)Impl::kMaxBundle,
                "");
  static_assert((int)Native::kBundlePolicyMaxCompat == (int)Impl::kMaxCompat,
                "");
  return static_cast<Native>(value);
}

}  // namespace

namespace Microsoft {
namespace MixedReality {
namespace WebRTC {

ErrorOr<std::shared_ptr<DataChannel>> PeerConnection::AddDataChannel(
    int id,
    absl::string_view label,
    bool ordered,
    bool reliable) noexcept {
  if (IsClosed()) {
    return Error(Result::kPeerConnectionClosed);
  }
  if (!sctp_negotiated_) {
    // Don't try to create a data channel without SCTP negotiation, it will get
    // stuck in the kConnecting state forever.
    return Error(Result::kSctpNotNegotiated);
  }
  webrtc::DataChannelInit config{};
  config.ordered = ordered;
  config.reliable = reliable;
  if (id < 0) {
    // In-band data channel with automatic ID assignment
    config.id = -1;
    config.negotiated = false;
  } else if (id <= 0xFFFF) {
    // Out-of-band negotiated data channel with pre-established ID
    config.id = id;
    config.negotiated = true;
  } else {
    // Valid IDs are 0-65535 (16 bits)
    return Error(Result::kOutOfRange);
  }
  std::string labelString{label};
  if (rtc::scoped_refptr<webrtc::DataChannelInterface> impl =
          peer_->CreateDataChannel(labelString, &config)) {
    // Create the native object
    auto data_channel = std::make_shared<DataChannel>(this, std::move(impl));
    {
<<<<<<< HEAD
      const std::lock_guard<std::mutex> lock{data_channel_mutex_};
=======
      std::lock_guard<std::mutex> lock(data_channel_mutex_);
>>>>>>> 73cc754e
      data_channels_.push_back(data_channel);
      if (!labelString.empty()) {
        data_channel_from_label_.emplace(std::move(labelString), data_channel);
      }
      if (config.id >= 0) {
        data_channel_from_id_.emplace(config.id, data_channel);
      }
    }

    // For in-band channels, the creating side (here) doesn't receive an
    // OnDataChannel() message, so invoke the DataChannelAdded event right now.
    // For out-of-band channels, the standard doesn't ask to raise that event,
    // but we do it anyway for convenience and for consistency.
<<<<<<< HEAD
    OnDataChannelAdded(*data_channel.get());
=======
    // Call from the signaling thread so that user callbacks can access the
    // channel state (e.g. register channel callbacks) without it being changed
    // concurrently by WebRTC.
    global_factory_->GetSignalingThread()->Invoke<void>(RTC_FROM_HERE, [&]() {
      OnDataChannelAdded(*data_channel.get());
    });
>>>>>>> 73cc754e

    return data_channel;
  }
  return Error(Result::kUnknownError);
}

void PeerConnection::RemoveDataChannel(
    const DataChannel& data_channel) noexcept {
  // Cache variables which require a dispatch to the signaling thread
  // to minimize the risk of a deadlock with the data channel lock below.
  const int id = data_channel.id();
  const std::string label = data_channel.label();

  // Move the channel to destroy out of the internal data structures
  std::shared_ptr<DataChannel> data_channel_ptr;
  {
<<<<<<< HEAD
    const std::lock_guard<std::mutex> lock{data_channel_mutex_};
=======
    std::lock_guard<std::mutex> lock(data_channel_mutex_);
>>>>>>> 73cc754e

    // The channel must be owned by this PeerConnection, so must be known
    // already
    auto const it = std::find_if(
        std::begin(data_channels_), std::end(data_channels_),
        [&data_channel](const std::shared_ptr<DataChannel>& other) {
          return other.get() == &data_channel;
        });
    RTC_DCHECK(it != data_channels_.end());
    // Be sure a reference is kept. This should not be a problem in theory
    // because the caller should have a reference to it, but this is safer.
    data_channel_ptr = std::move(*it);
    data_channels_.erase(it);

    // Clean-up interop maps
    auto it_id = data_channel_from_id_.find(id);
    if (it_id != data_channel_from_id_.end()) {
      data_channel_from_id_.erase(it_id);
    }
    if (!label.empty()) {
      auto it_label = data_channel_from_label_.find(label);
      if (it_label != data_channel_from_label_.end()) {
        data_channel_from_label_.erase(it_label);
      }
    }
  }

  // Close the WebRTC data channel
  webrtc::DataChannelInterface* const impl = data_channel.impl();
  impl->UnregisterObserver();  // force here, as ~DataChannel() didn't run yet
  impl->Close();

  // Invoke the DataChannelRemoved callback
  {
<<<<<<< HEAD
    const std::lock_guard<std::mutex> lock(
        data_channel_removed_callback_mutex_);
=======
    std::lock_guard<std::mutex> lock(data_channel_removed_callback_mutex_);
>>>>>>> 73cc754e
    auto removed_cb = data_channel_removed_callback_;
    if (removed_cb) {
      mrsDataChannelHandle data_native_handle = (void*)&data_channel;
      removed_cb(data_native_handle);
    }
  }

  // Clear the back pointer to the peer connection, and let the shared pointer
  // go out of scope and destroy the object if that was the last reference.
  data_channel_ptr->OnRemovedFromPeerConnection();
}

void PeerConnection::RemoveAllDataChannels() noexcept {
<<<<<<< HEAD
  const std::lock_guard<std::mutex> lock_cb(
      data_channel_removed_callback_mutex_);
  auto removed_cb = data_channel_removed_callback_;
  const std::lock_guard<std::mutex> lock{data_channel_mutex_};
=======
  std::lock_guard<std::mutex> lock_cb(data_channel_removed_callback_mutex_);
  auto removed_cb = data_channel_removed_callback_;
  std::lock_guard<std::mutex> lock(data_channel_mutex_);
>>>>>>> 73cc754e
  for (auto&& data_channel : data_channels_) {
    // Close the WebRTC data channel
    webrtc::DataChannelInterface* const impl = data_channel->impl();
    impl->UnregisterObserver();  // force here, as ~DataChannel() didn't run yet
    impl->Close();

    // Invoke the DataChannelRemoved callback on the wrapper if any
    if (removed_cb) {
      DataChannel* const dc = data_channel.get();
      mrsDataChannelHandle data_native_handle = (void*)dc;
      removed_cb(data_native_handle);
    }

    // Clear the back pointer
    data_channel->OnRemovedFromPeerConnection();
  }
  data_channel_from_id_.clear();
  data_channel_from_label_.clear();
  data_channels_.clear();
}

void PeerConnection::OnDataChannelAdded(
    const DataChannel& data_channel) noexcept {
  // The channel must be owned by this PeerConnection, so must be known already.
  // It was added in AddDataChannel() when the DataChannel object was created.
#if RTC_DCHECK_IS_ON
  {
<<<<<<< HEAD
    const std::lock_guard<std::mutex> lock{data_channel_mutex_};
=======
    std::lock_guard<std::mutex> lock(data_channel_mutex_);
>>>>>>> 73cc754e
    RTC_DCHECK(std::find_if(
                   data_channels_.begin(), data_channels_.end(),
                   [&data_channel](const std::shared_ptr<DataChannel>& other) {
                     return other.get() == &data_channel;
                   }) != data_channels_.end());
  }
#endif  // RTC_DCHECK_IS_ON

  // Invoke the DataChannelAdded callback
  {
<<<<<<< HEAD
    const std::lock_guard<std::mutex> lock(data_channel_added_callback_mutex_);
=======
    std::lock_guard<std::mutex> lock(data_channel_added_callback_mutex_);
>>>>>>> 73cc754e
    auto added_cb = data_channel_added_callback_;
    if (added_cb) {
      mrsDataChannelAddedInfo info{};
      info.handle = (void*)&data_channel;
      info.id = data_channel.id();
      info.flags = data_channel.flags();
      std::string label_str = data_channel.label();  // keep alive
      info.label = label_str.c_str();
      added_cb(&info);

      // The user assumes an initial state of kConnecting; if this has already
      // changed, fire the event to notify any callback that has been
      // registered.
      if (data_channel.impl()->state() !=
          webrtc::DataChannelInterface::kConnecting) {
        data_channel.InvokeOnStateChange();
      }
    }
  }
}

void PeerConnection::OnStreamChanged(
    rtc::scoped_refptr<webrtc::MediaStreamInterface> stream) noexcept {
  webrtc::AudioTrackVector audio_tracks = stream->GetAudioTracks();
  webrtc::VideoTrackVector video_tracks = stream->GetVideoTracks();
  RTC_LOG(LS_INFO) << "Media stream #" << stream->id()
                   << " changed: " << audio_tracks.size()
                   << " audio tracks and " << video_tracks.size()
                   << " video tracks.";
  // TODO - Clarify if media streams are of any use and if/how they can be used.
  // The old API from ~2013 was based on them, but the WebRTC 1.0 standard is
  // not, and it seems the media streams are now in Unified Plan just some
  // metadata, though in Plan B they might still have a role for A/V tracks
  // symchronization.
}

Error PeerConnection::AddIceCandidate(
    const mrsIceCandidate& candidate) noexcept {
  if (!peer_) {
    return Error(Result::kInvalidOperation);
  }
  webrtc::SdpParseError error;
  std::unique_ptr<webrtc::IceCandidateInterface> ice_candidate(
      webrtc::CreateIceCandidate(candidate.sdp_mid, candidate.sdp_mline_index,
                                 candidate.content, &error));
  if (!ice_candidate) {
    return Error(Result::kInvalidParameter, error.description);
  }
  if (!peer_->AddIceCandidate(ice_candidate.get())) {
    return Error(Result::kUnknownError,
                 "Failed to add ICE candidate to peer connection");
  }
  return Error(Result::kSuccess);
}

bool PeerConnection::CreateOffer() noexcept {
  if (!peer_) {
    return false;
  }
  {
<<<<<<< HEAD
    const std::lock_guard<std::mutex> lock{data_channel_mutex_};
=======
    std::lock_guard<std::mutex> lock(data_channel_mutex_);
>>>>>>> 73cc754e
    if (data_channels_.empty()) {
      sctp_negotiated_ = false;
    }
  }
  // For PlanB, add RTP senders and receivers to simulate transceivers,
  // otherwise the offer will not contain anything.
  // - Senders are added manually with |PeerConnectionInterface::CreateSender()|
  // and kept in the transceiver C++ object itself (see |PlanBEmulation|).
  // - Receivers are added using the legacy options |offer_to_receive_audio| and
  // |offer_to_receive_video|. Those are global per-SDP session options but in
  // Plan B there is a single media line per media kind, so it doesn't matter.
  webrtc::PeerConnectionInterface::RTCOfferAnswerOptions offer_options{};
  if (IsPlanB()) {
    offer_options.offer_to_receive_audio = false;
    offer_options.offer_to_receive_video = false;
    int mline_index = 0;
    for (auto&& tr : transceivers_) {
      std::string encoded_stream_id =
          tr->BuildEncodedStreamIDForPlanB(mline_index);
      const char* media_kind_str = nullptr;
      const Transceiver::Direction dir = tr->GetDesiredDirection();
      const bool need_sender = ((dir == Transceiver::Direction::kSendOnly) ||
                                (dir == Transceiver::Direction::kSendRecv));
      const bool need_receiver = ((dir == Transceiver::Direction::kRecvOnly) ||
                                  (dir == Transceiver::Direction::kSendRecv));
      if (tr->GetMediaKind() == mrsMediaKind::kAudio) {
        media_kind_str = "audio";
        if (need_receiver) {
          // Force an RTP receiver to be created.
          offer_options.offer_to_receive_audio = true;
        }
      } else {
        RTC_DCHECK(tr->GetMediaKind() == mrsMediaKind::kVideo);
        media_kind_str = "video";
        if (need_receiver) {
          // Force an RTP receiver to be created.
          offer_options.offer_to_receive_video = true;
        }
      }
      tr->SyncSenderPlanB(need_sender, peer_, media_kind_str,
                          encoded_stream_id.c_str());
      ++mline_index;
    }
  }
  auto observer =
      new rtc::RefCountedObject<CreateSessionDescObserver>(this);  // 0 ref
  peer_->CreateOffer(observer, offer_options);
  RTC_CHECK(observer->HasOneRef());  // should be == 1
  return true;
}

bool PeerConnection::CreateAnswer() noexcept {
  if (!peer_) {
    return false;
  }
  webrtc::PeerConnectionInterface::RTCOfferAnswerOptions options{};
  auto observer =
      new rtc::RefCountedObject<CreateSessionDescObserver>(this);  // 0 ref
  peer_->CreateAnswer(observer, options);
  RTC_CHECK(observer->HasOneRef());  // should be == 1
  return true;
}

void PeerConnection::Close() noexcept {
  if (!peer_) {
    return;
  }

  // Keep a reference to the implementation while shutting down, but clear the
  // visible value in |peer_| to ensure |IsClosed()| returns false. This
  // prevents other methods from being able to create new objects like
  // transceivers.
  rtc::scoped_refptr<webrtc::PeerConnectionInterface> pc(std::move(peer_));

  // Close the connection
  pc->Close();

  {
    rtc::CritScope lock(&transceivers_mutex_);

    // Force-remove remote tracks. It doesn't look like the TrackRemoved
    // callback is called when Close() is used, so force it here.
<<<<<<< HEAD
    const std::lock_guard<std::mutex> cb_lock(media_track_callback_mutex_);
=======
    std::lock_guard<std::mutex> cb_lock{media_track_callback_mutex_};
>>>>>>> 73cc754e
    auto audio_cb = audio_track_removed_callback_;
    auto video_cb = video_track_removed_callback_;
    for (auto&& transceiver : transceivers_) {
      if (auto remote_track = transceiver->GetRemoteTrack()) {
        if (remote_track->GetKind() == mrsTrackKind::kAudioTrack) {
          RefPtr<RemoteAudioTrack> audio_track(
              static_cast<RemoteAudioTrack*>(remote_track));  // keep alive
          audio_track->OnTrackRemoved(*this);
          if (audio_cb) {
            audio_cb(audio_track.get(), transceiver.get());
          }
        } else if (remote_track->GetKind() == mrsTrackKind::kVideoTrack) {
          RefPtr<RemoteVideoTrack> video_track(
              static_cast<RemoteVideoTrack*>(remote_track));  // keep alive
          video_track->OnTrackRemoved(*this);
          if (video_cb) {
            video_cb(video_track.get(), transceiver.get());
          }
        }
      }
    }

    // Clear and destroy transceivers (unless some implementation somewhere has
    // a reference, which should not happen).
    transceivers_.clear();
  }

  remote_streams_.clear();

  RemoveAllDataChannels();

  // Release the internal webrtc::PeerConnection implementation. This call will
  // get proxied to the WebRTC signaling thread, so needs to occur before the
  // global factory shuts down and terminates the threads, which potentially
  // happens just after this call when called from the destructor if this is the
  // last object alive.
  pc = nullptr;
}

bool PeerConnection::IsClosed() const noexcept {
  return (peer_ == nullptr);
}

ErrorOr<Transceiver*> PeerConnection::AddTransceiver(
    const mrsTransceiverInitConfig& config) noexcept {
  if (IsClosed()) {
    return Error(Result::kInvalidOperation, "The peer connection is closed.");
  }

  std::string name;
  if (!IsStringNullOrEmpty(config.name)) {
    name = config.name;
  } else {
    name = rtc::CreateRandomUuid();
  }
  if (!SdpIsValidToken(name)) {
    rtc::StringBuilder str("Invalid transceiver name: ");
    str << name;
    return Error(Result::kInvalidParameter, str.Release());
  }
  std::vector<std::string> stream_ids =
      Transceiver::DecodeStreamIDs(config.stream_ids);

  RefPtr<Transceiver> transceiver;
  const int mline_index = -1;  // just created, so not associated yet
  switch (peer_->GetConfiguration().sdp_semantics) {
    case webrtc::SdpSemantics::kPlanB: {
      // Plan B doesn't have transceivers; just create a wrapper.
      transceiver = Transceiver::CreateForPlanB(
          global_factory_, config.media_kind, *this, mline_index, name,
          std::move(stream_ids), config.desired_direction);
      // Manually invoke the renegotiation needed event for parity with Unified
      // Plan, like the internal implementation would do.
      OnRenegotiationNeeded();
    } break;
    case webrtc::SdpSemantics::kUnifiedPlan: {
      // Create the low-level implementation object
      webrtc::RtpTransceiverInit init{};
      init.direction = Transceiver::ToRtp(config.desired_direction);
      init.stream_ids = stream_ids;
      const cricket::MediaType rtc_media_type =
          MediaKindToRtc(config.media_kind);
      webrtc::RTCErrorOr<rtc::scoped_refptr<webrtc::RtpTransceiverInterface>>
          ret = peer_->AddTransceiver(rtc_media_type, init);
      if (!ret.ok()) {
        return ErrorFromRTCError(ret.MoveError());
      }
      rtc::scoped_refptr<webrtc::RtpTransceiverInterface> impl(ret.MoveValue());

      // Create the transceiver wrapper
      transceiver = Transceiver::CreateForUnifiedPlan(
          global_factory_, config.media_kind, *this, mline_index, name,
          std::move(stream_ids), std::move(impl), config.desired_direction);
    } break;
    default:
      return Error(Result::kUnknownError, "Unknown SDP semantic.");
  }
  RTC_DCHECK(transceiver);
  {
    rtc::CritScope lock(&transceivers_mutex_);
    transceivers_.push_back(transceiver);
  }

  // Invoke the TransceiverAdded callback
  {
<<<<<<< HEAD
    const std::lock_guard<std::mutex> lock(callbacks_mutex_);
=======
    std::lock_guard<std::mutex> lock(callbacks_mutex_);
>>>>>>> 73cc754e
    if (auto cb = transceiver_added_callback_) {
      mrsTransceiverAddedInfo info{};
      info.transceiver_handle = transceiver.get();
      info.transceiver_name = name.c_str();
      info.media_kind = config.media_kind;
      info.mline_index = mline_index;
      info.encoded_stream_ids_ = config.stream_ids;
      info.desired_direction = config.desired_direction;
      cb(&info);
    }
  }

  return transceiver.get();
}

Error PeerConnection::SetRemoteDescriptionAsync(
    mrsSdpMessageType type,
    const char* sdp,
    RemoteDescriptionAppliedCallback callback) noexcept {
  if (!peer_) {
    return Error(mrsResult::kInvalidOperation);
  }
  {
<<<<<<< HEAD
    const std::lock_guard<std::mutex> lock{data_channel_mutex_};
=======
    std::lock_guard<std::mutex> lock(data_channel_mutex_);
>>>>>>> 73cc754e
    if (data_channels_.empty()) {
      sctp_negotiated_ = false;
    }
  }
<<<<<<< HEAD
  std::string sdp_type_str(type);
  auto sdp_type = webrtc::SdpTypeFromString(sdp_type_str);
  if (!sdp_type.has_value())
    return false;
=======
  const webrtc::SdpType sdp_type = SdpTypeFromApiType(type);
>>>>>>> 73cc754e
  std::string remote_desc(sdp);
  webrtc::SdpParseError error;
  std::unique_ptr<webrtc::SessionDescriptionInterface> session_description(
      webrtc::CreateSessionDescription(sdp_type, remote_desc, &error));
  if (!session_description) {
    return Error(mrsResult::kInvalidParameter, error.description.c_str());
  }
  rtc::scoped_refptr<webrtc::SetRemoteDescriptionObserverInterface> observer =
      new rtc::RefCountedObject<SetRemoteSessionDescObserver>(
          [this, callback](mrsResult result, const char* error_message) {
            if (result == Result::kSuccess) {
              if (IsUnifiedPlan()) {
                SynchronizeTransceiversUnifiedPlan(/*remote=*/true);
              } else {
                RTC_DCHECK(IsPlanB());
                // In Plan B there is no RTP transceiver, and all remote tracks
                // which start/stop receiving are triggering a TrackAdded or
                // TrackRemoved event. Therefore there is no extra work to do
                // like there was in Unified Plan above.

                // TODO - Clarify if this is really needed (and if we really
                // need to force the update) for parity with Unified Plan and to
                // get the transceiver update event fired once and once only.
                for (auto&& tr : transceivers_) {
                  tr->OnSessionDescUpdated(/*remote=*/true, /*forced=*/true);
                }
              }
            }
            // Fire completed callback to signal remote description was applied.
            callback(result, error_message);
          });
  peer_->SetRemoteDescription(std::move(session_description),
                              std::move(observer));
  return Error(mrsResult::kSuccess);
}

void PeerConnection::OnSignalingChange(
    webrtc::PeerConnectionInterface::SignalingState new_state) noexcept {
  // See https://w3c.github.io/webrtc-pc/#rtcsignalingstate-enum
  switch (new_state) {
    case webrtc::PeerConnectionInterface::kStable:
      // Transitioning *to* stable means final answer received.
      // Otherwise the only possible way to be in the stable state is at start,
      // but this callback would not be invoked then because there's no
      // transition.
      {
<<<<<<< HEAD
        const std::lock_guard<std::mutex> lock{connected_callback_mutex_};
=======
        std::lock_guard<std::mutex> lock(connected_callback_mutex_);
>>>>>>> 73cc754e
        connected_callback_();
      }
      break;
    case webrtc::PeerConnectionInterface::kHaveLocalOffer:
      break;
    case webrtc::PeerConnectionInterface::kHaveLocalPrAnswer:
      break;
    case webrtc::PeerConnectionInterface::kHaveRemoteOffer:
      break;
    case webrtc::PeerConnectionInterface::kHaveRemotePrAnswer:
      break;
    case webrtc::PeerConnectionInterface::kClosed:
      break;
  }
}

void PeerConnection::OnAddStream(
    rtc::scoped_refptr<webrtc::MediaStreamInterface> stream) noexcept {
  RTC_LOG(LS_INFO) << "Added stream #" << stream->id() << " with "
                   << stream->GetAudioTracks().size() << " audio tracks and "
                   << stream->GetVideoTracks().size() << " video tracks.";
  auto observer = std::make_unique<StreamObserver>(*this, stream);
  stream->RegisterObserver(observer.get());
  remote_streams_.emplace(std::move(observer), stream);
}

void PeerConnection::OnRemoveStream(
    rtc::scoped_refptr<webrtc::MediaStreamInterface> stream) noexcept {
  RTC_LOG(LS_INFO) << "Removed stream #" << stream->id() << " with "
                   << stream->GetAudioTracks().size() << " audio tracks and "
                   << stream->GetVideoTracks().size() << " video tracks.";
  auto it = std::find_if(
      remote_streams_.begin(), remote_streams_.end(),
      [&stream](
          std::pair<const std::unique_ptr<StreamObserver>,
                    rtc::scoped_refptr<webrtc::MediaStreamInterface>>& pair) {
        return pair.second == stream;
      });
  if (it == remote_streams_.end()) {
    return;
  }
  stream->UnregisterObserver(it->first.get());
  remote_streams_.erase(it);
}

void PeerConnection::OnDataChannel(
    rtc::scoped_refptr<webrtc::DataChannelInterface> impl) noexcept {
  // If receiving a new data channel, then obviously SCTP has been negotiated so
  // it is safe to create other ones.
  sctp_negotiated_ = true;

  // Read the data channel config
  std::string label = impl->label();
  mrsDataChannelConfig config{};
  config.id = impl->id();
  config.label = label.c_str();
  if (impl->ordered()) {
    config.flags = (mrsDataChannelConfigFlags)(
        (uint32_t)config.flags | (uint32_t)mrsDataChannelConfigFlags::kOrdered);
  }
  if (impl->reliable()) {
    config.flags = (mrsDataChannelConfigFlags)(
        (uint32_t)config.flags |
        (uint32_t)mrsDataChannelConfigFlags::kReliable);
  }

  // Create a new native object
  auto data_channel = std::make_shared<DataChannel>(this, impl);
  {
<<<<<<< HEAD
    const std::lock_guard<std::mutex> lock{data_channel_mutex_};
=======
    std::lock_guard<std::mutex> lock(data_channel_mutex_);
>>>>>>> 73cc754e
    data_channels_.push_back(data_channel);
    if (!label.empty()) {
      // Move |label| into the map to avoid copy
      auto it =
          data_channel_from_label_.emplace(std::move(label), data_channel);
      // Update the address to the moved item in case it changed
      config.label = it->first.c_str();
    }
    if (data_channel->id() >= 0) {
      data_channel_from_id_.emplace(data_channel->id(), data_channel);
    }
  }

  // Invoke the DataChannelAdded callback
  {
<<<<<<< HEAD
    const std::lock_guard<std::mutex> lock(data_channel_added_callback_mutex_);
=======
    std::lock_guard<std::mutex> lock(data_channel_added_callback_mutex_);
>>>>>>> 73cc754e
    auto added_cb = data_channel_added_callback_;
    if (added_cb) {
      mrsDataChannelAddedInfo info{};
      info.handle = data_channel.get();
      info.id = config.id;
      info.flags = config.flags;
      info.label = config.label;
      added_cb(&info);
    }
  }
}

void PeerConnection::OnRenegotiationNeeded() noexcept {
<<<<<<< HEAD
  const std::lock_guard<std::mutex> lock{renegotiation_needed_callback_mutex_};
=======
  std::lock_guard<std::mutex> lock(renegotiation_needed_callback_mutex_);
>>>>>>> 73cc754e
  auto cb = renegotiation_needed_callback_;
  if (cb) {
    cb();
  }
}

void PeerConnection::OnIceConnectionChange(
    webrtc::PeerConnectionInterface::IceConnectionState new_state) noexcept {
<<<<<<< HEAD
  const std::lock_guard<std::mutex> lock{ice_state_changed_callback_mutex_};
=======
  std::lock_guard<std::mutex> lock(ice_state_changed_callback_mutex_);
>>>>>>> 73cc754e
  auto cb = ice_state_changed_callback_;
  if (cb) {
    cb(IceStateFromImpl(new_state));
  }
}

void PeerConnection::OnIceGatheringChange(
    webrtc::PeerConnectionInterface::IceGatheringState new_state) noexcept {
<<<<<<< HEAD
  const std::lock_guard<std::mutex> lock(
      ice_gathering_state_changed_callback_mutex_);
=======
  std::lock_guard<std::mutex> lock(ice_gathering_state_changed_callback_mutex_);
>>>>>>> 73cc754e
  auto cb = ice_gathering_state_changed_callback_;
  if (cb) {
    cb(IceGatheringStateFromImpl(new_state));
  }
}

void PeerConnection::OnIceCandidate(
    const webrtc::IceCandidateInterface* candidate) noexcept {
<<<<<<< HEAD
  const std::lock_guard<std::mutex> lock(
      ice_candidate_ready_to_send_callback_mutex_);
=======
  std::lock_guard<std::mutex> lock(ice_candidate_ready_to_send_callback_mutex_);
>>>>>>> 73cc754e
  auto cb = ice_candidate_ready_to_send_callback_;
  if (cb) {
    std::string sdp;
    if (!candidate->ToString(&sdp)) {
      RTC_LOG(LS_ERROR) << "Failed to stringify ICE candidate into SDP format.";
      return;
    }
    std::string sdp_mid = candidate->sdp_mid();
    mrsIceCandidate ice_candidate{};
    ice_candidate.sdp_mid = sdp_mid.c_str();
    ice_candidate.sdp_mline_index = candidate->sdp_mline_index();
    ice_candidate.content = sdp.c_str();
    cb(&ice_candidate);
  }
}

void PeerConnection::OnAddTrack(
    rtc::scoped_refptr<webrtc::RtpReceiverInterface> receiver,
    const std::vector<rtc::scoped_refptr<webrtc::MediaStreamInterface>>&
    /*streams*/) noexcept {
  RTC_LOG(LS_INFO) << "Added receiver #" << receiver->id() << " of type "
                   << (int)receiver->media_type();
  for (auto&& stream : receiver->streams()) {
    RTC_LOG(LS_INFO) << "+ Track #" << receiver->track()->id()
                     << " with stream #" << stream->id();
  }
  rtc::scoped_refptr<webrtc::MediaStreamTrackInterface> track =
      receiver->track();
  const std::string& track_kind_str = track->kind();
  if (track_kind_str == webrtc::MediaStreamTrackInterface::kAudioKind) {
    RefPtr<RemoteAudioTrack> track_wrapper =
        AddRemoteMediaTrack<mrsMediaKind::kAudio>(
            std::move(track), receiver.get(), &audio_track_added_callback_);
    if (audio_mixer_) {
      // The track won't be output by the mixer until OutputSource is called.
      // We need to get the ssrc of the receiver in order to match the track to
      // the corresponding audio source in the AudioMixer. There doesn't seem to
      // be a way to get the ssrc from RTPReceiverInterface directly -
      // GetSources() returns no elements if called at this point, nor when the
      // first frame arrives. The easiest way seems to be requesting the stats
      // for the receiver and getting it from there.
      struct SetSsrcObserver : public webrtc::RTCStatsCollectorCallback {
        SetSsrcObserver(RefPtr<RemoteAudioTrack> track)
            : track_(std::move(track)) {}
        virtual void OnStatsDelivered(
            const rtc::scoped_refptr<const webrtc::RTCStatsReport>&
                report) noexcept override {
          const auto& stats =
              report->GetStatsOfType<webrtc::RTCInboundRTPStreamStats>();
          RTC_DCHECK_EQ(stats.size(), 1);
          // This starts to output the track - or not, if the user has called
          // OutputToDevice(false) in the track added callback.
          track_->InitSsrc(*stats[0]->ssrc);
        }
        RefPtr<RemoteAudioTrack> track_;
      };
      auto stats_observer =
          new rtc::RefCountedObject<SetSsrcObserver>(track_wrapper);
      peer_->GetStats(receiver, stats_observer);
    }
  } else if (track_kind_str == webrtc::MediaStreamTrackInterface::kVideoKind) {
    AddRemoteMediaTrack<mrsMediaKind::kVideo>(std::move(track), receiver.get(),
                                              &video_track_added_callback_);
  }
}

void PeerConnection::OnTrack(
    rtc::scoped_refptr<webrtc::RtpTransceiverInterface> transceiver) noexcept {
  RTC_LOG(LS_INFO) << "Added transceiver mid=#" << transceiver->mid().value()
                   << " of type '" << ToString(transceiver->media_type())
                   << "' with desired direction "
                   << ToString(transceiver->direction());
  auto sender = transceiver->sender();
  if (auto track = sender->track()) {
    RTC_LOG(LS_INFO) << "Send #" << track->id()
                     << " enabled=" << ToString(track->enabled());
  } else {
    RTC_LOG(LS_INFO) << "Send with NULL track";
  }
  for (auto&& id : sender->stream_ids()) {
    RTC_LOG(LS_INFO) << "+ Stream #" << id;
  }
  auto receiver = transceiver->receiver();
  if (auto track = receiver->track()) {
    RTC_LOG(LS_INFO) << "Recv with track #" << track->id()
                     << " enabled=" << ToString(track->enabled());
  } else {
    RTC_LOG(LS_INFO) << "Recv with NULL track";
  }
  for (auto&& id : receiver->stream_ids()) {
    RTC_LOG(LS_INFO) << "+ Stream #" << id;
  }
}

void PeerConnection::OnRemoveTrack(
    rtc::scoped_refptr<webrtc::RtpReceiverInterface> receiver) noexcept {
  RTC_LOG(LS_INFO) << "Removed track #" << receiver->id() << " of type '"
                   << ToString(receiver->media_type()) << "'";
  for (auto&& stream : receiver->streams()) {
    RTC_LOG(LS_INFO) << "- Track #" << receiver->id() << " with stream #"
                     << stream->id();
  }
  rtc::scoped_refptr<webrtc::MediaStreamTrackInterface> track =
      receiver->track();
  const std::string& track_kind_str = track->kind();
  if (track_kind_str == webrtc::MediaStreamTrackInterface::kAudioKind) {
    RemoveRemoteMediaTrack<mrsMediaKind::kAudio>(
        receiver.get(), &audio_track_removed_callback_);
  } else if (track_kind_str == webrtc::MediaStreamTrackInterface::kVideoKind) {
    RemoveRemoteMediaTrack<mrsMediaKind::kVideo>(
        receiver.get(), &video_track_removed_callback_);
  }
}

void PeerConnection::OnLocalDescCreated(
    webrtc::SessionDescriptionInterface* desc) noexcept {
  if (!peer_) {
    return;
  }
  rtc::scoped_refptr<webrtc::SetSessionDescriptionObserver> observer =
      new rtc::RefCountedObject<SessionDescObserver>([this] {
        if (IsUnifiedPlan()) {
          SynchronizeTransceiversUnifiedPlan(/*remote=*/false);
        } else {
          RTC_DCHECK(IsPlanB());
          // Senders are already created during |CreateOffer()|, and receivers
          // won't be created until the answer is received, so there is nothing
          // to do here.
        }

        // Fire interop callback, if any
        {
<<<<<<< HEAD
          const std::lock_guard<std::mutex> lock(local_sdp_ready_to_send_callback_mutex_);
=======
          std::lock_guard<std::mutex> lock(local_sdp_ready_to_send_callback_mutex_);
>>>>>>> 73cc754e
          if (auto cb = local_sdp_ready_to_send_callback_) {
            auto desc = peer_->local_description();
            const mrsSdpMessageType type = ApiTypeFromSdpType(desc->GetType());
            std::string sdp;
            desc->ToString(&sdp);
            cb(type, sdp.c_str());
          }
        }
      });
  // SetLocalDescription will invoke observer.OnSuccess() once done, which
  // will in turn invoke the |local_sdp_ready_to_send_callback_| registered if
  // any, or do nothing otherwise. The observer is a mandatory parameter.
  peer_->SetLocalDescription(observer, desc);
}

RefPtr<Transceiver> PeerConnection::FindWrapperFromRtpTransceiver(
    webrtc::RtpTransceiverInterface* rtp_tr) const {
  RTC_DCHECK(rtp_tr);
  rtc::CritScope lock(&transceivers_mutex_);
  auto it = std::find_if(transceivers_.begin(), transceivers_.end(),
                         [&rtp_tr](const RefPtr<Transceiver>& tr) {
                           return (tr->impl() == rtp_tr);
                         });
  if (it != transceivers_.end()) {
    return *it;
  }
  return nullptr;
}

int PeerConnection::ExtractMlineIndexFromRtpTransceiver(
    webrtc::RtpTransceiverInterface* tr) {
  RTC_DCHECK(tr);
  // We don't have access to the actual mline index, it is not exposed in the
<<<<<<< HEAD
  // RTP transceiver API, so instead rely on the (implementation detail) fact
  // that Google chose to use the mline index as the mid value, thankfully for
  // us.
  absl::optional<std::string> mid_opt = tr->mid();
  if (!mid_opt.has_value()) {
=======
  // RTP transceiver API, so instead we cast to the actual implementation type
  // and retrieve the mline index from it.
  // #295 - Note that we cannot rely on the (implementation detail) fact that
  // Google chose to use the mline index as the mid value because this breaks
  // interoperability with other implementations.
  auto tr_impl =
      (rtc::RefCountedObject<
          webrtc::RtpTransceiverProxyWithInternal<webrtc::RtpTransceiver>>*)tr;
  absl::optional<std::size_t> mline_index = tr_impl->internal()->mline_index();
  if (!mline_index.has_value()) {
>>>>>>> 73cc754e
    return -1;
  }
  const std::size_t value = mline_index.value();
  RTC_CHECK(value >= 0);
  RTC_CHECK(value <= (long)INT_MAX);
  return static_cast<int>(value);
}

ErrorOr<Transceiver*> PeerConnection::GetOrCreateTransceiverForNewRemoteTrack(
    mrsMediaKind media_kind,
    webrtc::RtpReceiverInterface* receiver) {
  RTC_DCHECK(MediaKindFromRtc(receiver->media_type()) == media_kind);

  // Try to find an existing |Transceiver| instance for the given RTP receiver
  // of the remote track.
  {
    auto it_tr = std::find_if(transceivers_.begin(), transceivers_.end(),
                              [receiver](const RefPtr<Transceiver>& tr) {
                                return tr->HasReceiver(receiver);
                              });
    if (it_tr != transceivers_.end()) {
      RTC_DCHECK(media_kind == (*it_tr)->GetMediaKind());
      Transceiver* transceiver = static_cast<Transceiver*>(it_tr->get());
      return transceiver;
    }
  }

  if (IsUnifiedPlan()) {
    // The new remote track should already have a low-level implementation RTP
    // transceiver from applying the remote description. But the wrapper for it
    // was not created yet. Find the RTP transceiver of the RTP receiver,
    // bearing in mind its mline index is not necessarily contiguous in the
    // wrapper array.
    auto transceivers = peer_->GetTransceivers();
    auto it_impl = std::find_if(
        transceivers.begin(), transceivers.end(),
        [receiver](auto&& tr) { return tr->receiver() == receiver; });
    if (it_impl == transceivers.end()) {
      return Error(
          Result::kNotFound,
          "Failed to match RTP receiver with an existing RTP transceiver.");
    }
    rtc::scoped_refptr<webrtc::RtpTransceiverInterface> impl = *it_impl;
    const int mline_index = ExtractMlineIndexFromRtpTransceiver(impl);
    RTC_DCHECK(mline_index >= 0);  // should be always associated here
    absl::optional<std::string> mid = impl->mid();
    RTC_CHECK(mid.has_value());  // should be always true here
    std::string name = mid.value();
    std::vector<std::string> stream_ids =
        ExtractTransceiverStreamIDsFromReceiver(receiver);

    // Create a new transceiver wrapper for it
    return CreateTransceiverUnifiedPlan(media_kind, mline_index,
                                        std::move(name), std::move(stream_ids),
                                        std::move(impl));
  } else {
    RTC_DCHECK(IsPlanB());
    // In Plan B, since there is no guarantee about the order of tracks, they
    // are matched by stream ID (msid).
    int mline_index = -1;
    std::string name;
    std::vector<std::string> stream_ids;
    if (!ExtractTransceiverInfoFromReceiverPlanB(receiver, mline_index, name,
                                                 stream_ids)) {
      return Error(
          Result::kUnknownError,
          "Failed to associate RTP receiver with Plan B emulated mline index "
          "for track pairing.");
    }
    const std::string encoded_stream_ids =
        Transceiver::EncodeStreamIDs(stream_ids);

    // Create the |Transceiver| instance
    const mrsTransceiverDirection desired_direction =
        Transceiver::Direction::kRecvOnly;
    RefPtr<Transceiver> transceiver = Transceiver::CreateForPlanB(
        global_factory_, media_kind, *this, mline_index, name,
        std::move(stream_ids), desired_direction);
    transceiver->SetReceiverPlanB(receiver);
    {
      rtc::CritScope lock(&transceivers_mutex_);
      transceivers_.push_back(transceiver);
    }

    // Invoke the TransceiverAdded callback
    {
<<<<<<< HEAD
      const std::lock_guard<std::mutex> lock(callbacks_mutex_);
=======
      std::lock_guard<std::mutex> lock(callbacks_mutex_);
>>>>>>> 73cc754e
      if (auto cb = transceiver_added_callback_) {
        mrsTransceiverAddedInfo info{};
        info.transceiver_handle = transceiver.get();
        info.transceiver_name = name.c_str();
        info.media_kind = media_kind;
        info.mline_index = mline_index;
        info.encoded_stream_ids_ = encoded_stream_ids.c_str();
        info.desired_direction = desired_direction;
        cb(&info);
      }
    }

    return transceiver.get();
  }
}

void PeerConnection::SynchronizeTransceiversUnifiedPlan(bool remote) {
  // Get RTP transceivers sorted by address in memory
  auto rtp_transceivers = peer_->GetTransceivers();
  std::sort(
      rtp_transceivers.begin(), rtp_transceivers.end(),
      [](auto const& t1, auto const& t2) { return (t1.get() < t2.get()); });
  // Get transceiver wrappers sorted by RTP transceiver address in memory
  std::vector<RefPtr<Transceiver>> wrappers;
  {
    rtc::CritScope lock(&transceivers_mutex_);
    wrappers = transceivers_;
  }
  std::sort(wrappers.begin(), wrappers.end(),
            [](auto const& t1, auto const& t2) {
              return (t1->impl().get() < t2->impl().get());
            });
  // Match transceiver wrappers with their implementation, and create wrappers
  // for the ones without one yet.
  RTC_DCHECK_GE(rtp_transceivers.size(), wrappers.size());
  auto it_wrapper = wrappers.begin();
  RTC_LOG(LS_INFO) << "Synchronizing " << rtp_transceivers.size()
                   << " RTP transceivers with " << wrappers.size()
                   << " transceiver wrappers (remote = " << remote << ").";
  for (auto&& rtp_tr : rtp_transceivers) {
    const int mline_index = ExtractMlineIndexFromRtpTransceiver(rtp_tr);
    // Compare the current item on the sorted arrays of RTP transceiver and
    // transceiver wrappers; if the current items don't match, this means
    // there's a missing wrapper for an existing RTP transceiver, so create it.
    if ((it_wrapper == wrappers.end()) || ((*it_wrapper)->impl() != rtp_tr)) {
      std::string name = rtp_tr->mid().value_or(std::string{});
      RTC_LOG(LS_INFO) << "Creating new wrapper for RTP transceiver mid='"
                       << name.c_str() << "' (#" << mline_index << ")";
      std::vector<std::string> stream_ids =
          ExtractTransceiverStreamIDsFromReceiver(rtp_tr->receiver());
      ErrorOr<Transceiver*> err = CreateTransceiverUnifiedPlan(
          MediaKindFromRtc(rtp_tr->media_type()), mline_index, std::move(name),
          std::move(stream_ids), rtp_tr);
      if (!err.ok()) {
        RTC_LOG(LS_ERROR) << "Failed to create a Transceiver object to hold a "
                             "new RTP transceiver.";
        continue;
      }
      it_wrapper = wrappers.insert(it_wrapper, err.MoveValue());
    }
    RTC_DCHECK(it_wrapper != wrappers.end());
    // Ensure the Transceiver object is in sync with its RTP counterpart
    (*it_wrapper)->OnSessionDescUpdated(remote);
    // Check if newly associated
    if ((*it_wrapper)->GetMlineIndex() != mline_index) {
      RTC_DCHECK(mline_index >= 0);
      RTC_DCHECK(!remote);  // already created associated with remote
      (*it_wrapper)->OnAssociated(mline_index);
    }
    ++it_wrapper;
  }
}

ErrorOr<Transceiver*> PeerConnection::CreateTransceiverUnifiedPlan(
    mrsMediaKind media_kind,
    int mline_index,
    std::string name,
    const std::vector<std::string>& stream_ids,
    rtc::scoped_refptr<webrtc::RtpTransceiverInterface> rtp_transceiver) {
  const Transceiver::Direction desired_direction =
      Transceiver::FromRtp(rtp_transceiver->direction());
  RefPtr<Transceiver> transceiver = Transceiver::CreateForUnifiedPlan(
      global_factory_, media_kind, *this, mline_index, std::move(name),
      stream_ids, std::move(rtp_transceiver), desired_direction);
  {
    rtc::CritScope lock(&transceivers_mutex_);
    transceivers_.push_back(transceiver);
  }
  {
<<<<<<< HEAD
    const std::lock_guard<std::mutex> lock(callbacks_mutex_);
=======
    std::lock_guard<std::mutex> lock(callbacks_mutex_);
>>>>>>> 73cc754e
    if (auto cb = transceiver_added_callback_) {
      std::string encoded_stream_ids = Transceiver::EncodeStreamIDs(stream_ids);
      mrsTransceiverAddedInfo info{};
      info.transceiver_handle = transceiver.get();
      info.transceiver_name = name.c_str();
      info.media_kind = media_kind;
      info.mline_index = mline_index;
      info.encoded_stream_ids_ = encoded_stream_ids.c_str();
      info.desired_direction = desired_direction;
      cb(&info);
    }
  }
  return transceiver.get();
}

std::string PeerConnection::ExtractTransceiverNameFromSender(
    webrtc::RtpSenderInterface* sender) {
  // Find the pairing name as the first stream ID.
  // See |LocalAudioTrack::GetName()|, |RemoteAudioTrack::GetName()|,
  // |LocalVideoTrack::GetName()|, |RemoteVideoTrack::GetName()|.
  auto ids = sender->stream_ids();
  if (!ids.empty()) {
    return ids[0];
  }
  // Fallback on track's ID, even though it's not pairable in Unified Plan (and
  // technically neither in Plan B, although this works in practice).
  if (rtc::scoped_refptr<webrtc::MediaStreamTrackInterface> track =
          sender->track()) {
    return track->id();
  }
  return {};
}

std::vector<std::string>
PeerConnection::ExtractTransceiverStreamIDsFromReceiver(
    webrtc::RtpReceiverInterface* receiver) {
  // BUG
  // webrtc::RtpReceiverInterface::stream_ids() is not proxied correctly, does
  // not resolve to its implementation and instead always returns an empty
  // vector. Use ::streams() instead even if deprecated. Fixed by
  // https://webrtc.googlesource.com/src/+/5b1477839d8569291b88dfe950089d0ebf34bc8f
#if 0
    return receiver->stream_ids();
#else
  // Use internal implementation of stream_ids()
  auto streams = receiver->streams();
  std::vector<std::string> stream_ids;
  stream_ids.reserve(streams.size());
  for (auto&& stream : streams) {
    stream_ids.push_back(stream->id());
  }
  return stream_ids;
#endif
}

bool PeerConnection::ExtractTransceiverInfoFromReceiverPlanB(
    webrtc::RtpReceiverInterface* receiver,
    int& mline_index,
    std::string& name,
    std::vector<std::string>& stream_ids) {
  std::vector<std::string> raw_stream_ids =
      ExtractTransceiverStreamIDsFromReceiver(receiver);
  if (raw_stream_ids.empty()) {
    RTC_LOG(LS_ERROR)
        << "RTP receiver has no stream ID for automatic Plan B track pairing.";
    return false;
  }
  // In Plan B the receiver has a single stream ID; we encode inside it all we
  // need: mline index, and streams IDs
  std::string encoded_str = std::move(raw_stream_ids[0]);
  return Transceiver::DecodedStreamIDForPlanB(encoded_str, mline_index, name,
                                              stream_ids);
}

ErrorOr<RefPtr<PeerConnection>> PeerConnection::create(
    const mrsPeerConnectionConfiguration& config) {
  // Set the default value for the HL1 workaround before creating any
  // connection. This has no effect on other platforms.
  SetFrameHeightRoundMode(FrameHeightRoundMode::kCrop);

  // Ensure the factory exists
  RefPtr<GlobalFactory> global_factory(GlobalFactory::InstancePtr());
  rtc::scoped_refptr<webrtc::PeerConnectionFactoryInterface> pc_factory =
      global_factory->GetPeerConnectionFactory();
  if (!pc_factory) {
    return Error(Result::kUnknownError);
  }

  // Setup the connection configuration
  webrtc::PeerConnectionInterface::RTCConfiguration rtc_config;
  if (config.encoded_ice_servers != nullptr) {
    std::string encoded_ice_servers{config.encoded_ice_servers};
    rtc_config.servers = DecodeIceServers(encoded_ice_servers);
  }
  rtc_config.enable_rtp_data_channel = false;  // Always false for security
  rtc_config.enable_dtls_srtp = true;          // Always true for security
  rtc_config.type = ICETransportTypeToNative(config.ice_transport_type);
  rtc_config.bundle_policy = BundlePolicyToNative(config.bundle_policy);
  rtc_config.sdp_semantics =
      (config.sdp_semantic == mrsSdpSemantic::kUnifiedPlan
           ? webrtc::SdpSemantics::kUnifiedPlan
           : webrtc::SdpSemantics::kPlanB);
  auto peer = new PeerConnection(std::move(global_factory));
  webrtc::PeerConnectionDependencies dependencies(peer);
  rtc::scoped_refptr<webrtc::PeerConnectionInterface> impl =
      pc_factory->CreatePeerConnection(rtc_config, std::move(dependencies));
  if (impl.get() == nullptr) {
    return Error(Result::kUnknownError);
  }
  peer->peer_ = std::move(impl);
  return RefPtr<PeerConnection>(peer);
}

void PeerConnection::GetStats(webrtc::RTCStatsCollectorCallback* callback) {
  peer_->GetStats(callback);
}

void PeerConnection::InvokeRenegotiationNeeded() {
  OnRenegotiationNeeded();
}

PeerConnection::PeerConnection(RefPtr<GlobalFactory> global_factory)
    : TrackedObject(std::move(global_factory), ObjectType::kPeerConnection),
      audio_mixer_(global_factory_->audio_mixer()) {}

}  // namespace WebRTC
}  // namespace MixedReality
}  // namespace Microsoft<|MERGE_RESOLUTION|>--- conflicted
+++ resolved
@@ -31,7 +31,7 @@
 // See PeerConnection::ExtractMlineIndexFromRtpTransceiver() for details.
 #pragma warning(push, 2)
 #pragma warning(disable : 4100)
-#include "pc/rtptransceiver.h"
+#include "pc/rtp_transceiver.h"
 #pragma warning(pop)
 
 #if defined(_M_IX86) /* x86 */ && defined(WINAPI_FAMILY) && \
@@ -126,13 +126,9 @@
 namespace Microsoft {
 namespace MixedReality {
 namespace WebRTC {
-<<<<<<< HEAD
 
 void PeerConnection::SetFrameHeightRoundMode(FrameHeightRoundMode /*value*/) {}
 
-=======
-void PeerConnection::SetFrameHeightRoundMode(FrameHeightRoundMode /*value*/) {}
->>>>>>> 73cc754e
 }  // namespace WebRTC
 }  // namespace MixedReality
 }  // namespace Microsoft
@@ -234,14 +230,6 @@
   using Native = mrsIceConnectionState;
   using Impl = webrtc::PeerConnectionInterface::IceConnectionState;
   static_assert((int)Native::kNew == (int)Impl::kIceConnectionNew, "");
-<<<<<<< HEAD
-  static_assert((int)Native::kChecking == (int)Impl::kIceConnectionChecking, "");
-  static_assert((int)Native::kConnected == (int)Impl::kIceConnectionConnected, "");
-  static_assert((int)Native::kCompleted == (int)Impl::kIceConnectionCompleted, "");
-  static_assert((int)Native::kFailed == (int)Impl::kIceConnectionFailed, "");
-  static_assert((int)Native::kDisconnected ==
-                (int)Impl::kIceConnectionDisconnected, "");
-=======
   static_assert((int)Native::kChecking == (int)Impl::kIceConnectionChecking,
                 "");
   static_assert((int)Native::kConnected == (int)Impl::kIceConnectionConnected,
@@ -249,8 +237,8 @@
   static_assert((int)Native::kCompleted == (int)Impl::kIceConnectionCompleted,
                 "");
   static_assert((int)Native::kFailed == (int)Impl::kIceConnectionFailed, "");
-  static_assert((int)Native::kDisconnected == (int)Impl::kIceConnectionDisconnected, "");
->>>>>>> 73cc754e
+  static_assert((int)Native::kDisconnected ==
+                (int)Impl::kIceConnectionDisconnected, "");
   static_assert((int)Native::kClosed == (int)Impl::kIceConnectionClosed, "");
   return (mrsIceConnectionState)impl_state;
 }
@@ -332,11 +320,7 @@
     // Create the native object
     auto data_channel = std::make_shared<DataChannel>(this, std::move(impl));
     {
-<<<<<<< HEAD
       const std::lock_guard<std::mutex> lock{data_channel_mutex_};
-=======
-      std::lock_guard<std::mutex> lock(data_channel_mutex_);
->>>>>>> 73cc754e
       data_channels_.push_back(data_channel);
       if (!labelString.empty()) {
         data_channel_from_label_.emplace(std::move(labelString), data_channel);
@@ -350,16 +334,12 @@
     // OnDataChannel() message, so invoke the DataChannelAdded event right now.
     // For out-of-band channels, the standard doesn't ask to raise that event,
     // but we do it anyway for convenience and for consistency.
-<<<<<<< HEAD
-    OnDataChannelAdded(*data_channel.get());
-=======
     // Call from the signaling thread so that user callbacks can access the
     // channel state (e.g. register channel callbacks) without it being changed
     // concurrently by WebRTC.
     global_factory_->GetSignalingThread()->Invoke<void>(RTC_FROM_HERE, [&]() {
       OnDataChannelAdded(*data_channel.get());
     });
->>>>>>> 73cc754e
 
     return data_channel;
   }
@@ -376,11 +356,7 @@
   // Move the channel to destroy out of the internal data structures
   std::shared_ptr<DataChannel> data_channel_ptr;
   {
-<<<<<<< HEAD
     const std::lock_guard<std::mutex> lock{data_channel_mutex_};
-=======
-    std::lock_guard<std::mutex> lock(data_channel_mutex_);
->>>>>>> 73cc754e
 
     // The channel must be owned by this PeerConnection, so must be known
     // already
@@ -415,12 +391,8 @@
 
   // Invoke the DataChannelRemoved callback
   {
-<<<<<<< HEAD
     const std::lock_guard<std::mutex> lock(
         data_channel_removed_callback_mutex_);
-=======
-    std::lock_guard<std::mutex> lock(data_channel_removed_callback_mutex_);
->>>>>>> 73cc754e
     auto removed_cb = data_channel_removed_callback_;
     if (removed_cb) {
       mrsDataChannelHandle data_native_handle = (void*)&data_channel;
@@ -434,16 +406,10 @@
 }
 
 void PeerConnection::RemoveAllDataChannels() noexcept {
-<<<<<<< HEAD
   const std::lock_guard<std::mutex> lock_cb(
       data_channel_removed_callback_mutex_);
   auto removed_cb = data_channel_removed_callback_;
   const std::lock_guard<std::mutex> lock{data_channel_mutex_};
-=======
-  std::lock_guard<std::mutex> lock_cb(data_channel_removed_callback_mutex_);
-  auto removed_cb = data_channel_removed_callback_;
-  std::lock_guard<std::mutex> lock(data_channel_mutex_);
->>>>>>> 73cc754e
   for (auto&& data_channel : data_channels_) {
     // Close the WebRTC data channel
     webrtc::DataChannelInterface* const impl = data_channel->impl();
@@ -471,11 +437,7 @@
   // It was added in AddDataChannel() when the DataChannel object was created.
 #if RTC_DCHECK_IS_ON
   {
-<<<<<<< HEAD
     const std::lock_guard<std::mutex> lock{data_channel_mutex_};
-=======
-    std::lock_guard<std::mutex> lock(data_channel_mutex_);
->>>>>>> 73cc754e
     RTC_DCHECK(std::find_if(
                    data_channels_.begin(), data_channels_.end(),
                    [&data_channel](const std::shared_ptr<DataChannel>& other) {
@@ -486,11 +448,7 @@
 
   // Invoke the DataChannelAdded callback
   {
-<<<<<<< HEAD
     const std::lock_guard<std::mutex> lock(data_channel_added_callback_mutex_);
-=======
-    std::lock_guard<std::mutex> lock(data_channel_added_callback_mutex_);
->>>>>>> 73cc754e
     auto added_cb = data_channel_added_callback_;
     if (added_cb) {
       mrsDataChannelAddedInfo info{};
@@ -551,11 +509,7 @@
     return false;
   }
   {
-<<<<<<< HEAD
     const std::lock_guard<std::mutex> lock{data_channel_mutex_};
-=======
-    std::lock_guard<std::mutex> lock(data_channel_mutex_);
->>>>>>> 73cc754e
     if (data_channels_.empty()) {
       sctp_negotiated_ = false;
     }
@@ -638,11 +592,7 @@
 
     // Force-remove remote tracks. It doesn't look like the TrackRemoved
     // callback is called when Close() is used, so force it here.
-<<<<<<< HEAD
     const std::lock_guard<std::mutex> cb_lock(media_track_callback_mutex_);
-=======
-    std::lock_guard<std::mutex> cb_lock{media_track_callback_mutex_};
->>>>>>> 73cc754e
     auto audio_cb = audio_track_removed_callback_;
     auto video_cb = video_track_removed_callback_;
     for (auto&& transceiver : transceivers_) {
@@ -748,11 +698,7 @@
 
   // Invoke the TransceiverAdded callback
   {
-<<<<<<< HEAD
     const std::lock_guard<std::mutex> lock(callbacks_mutex_);
-=======
-    std::lock_guard<std::mutex> lock(callbacks_mutex_);
->>>>>>> 73cc754e
     if (auto cb = transceiver_added_callback_) {
       mrsTransceiverAddedInfo info{};
       info.transceiver_handle = transceiver.get();
@@ -776,23 +722,12 @@
     return Error(mrsResult::kInvalidOperation);
   }
   {
-<<<<<<< HEAD
     const std::lock_guard<std::mutex> lock{data_channel_mutex_};
-=======
-    std::lock_guard<std::mutex> lock(data_channel_mutex_);
->>>>>>> 73cc754e
     if (data_channels_.empty()) {
       sctp_negotiated_ = false;
     }
   }
-<<<<<<< HEAD
-  std::string sdp_type_str(type);
-  auto sdp_type = webrtc::SdpTypeFromString(sdp_type_str);
-  if (!sdp_type.has_value())
-    return false;
-=======
   const webrtc::SdpType sdp_type = SdpTypeFromApiType(type);
->>>>>>> 73cc754e
   std::string remote_desc(sdp);
   webrtc::SdpParseError error;
   std::unique_ptr<webrtc::SessionDescriptionInterface> session_description(
@@ -839,11 +774,7 @@
       // but this callback would not be invoked then because there's no
       // transition.
       {
-<<<<<<< HEAD
         const std::lock_guard<std::mutex> lock{connected_callback_mutex_};
-=======
-        std::lock_guard<std::mutex> lock(connected_callback_mutex_);
->>>>>>> 73cc754e
         connected_callback_();
       }
       break;
@@ -913,11 +844,7 @@
   // Create a new native object
   auto data_channel = std::make_shared<DataChannel>(this, impl);
   {
-<<<<<<< HEAD
     const std::lock_guard<std::mutex> lock{data_channel_mutex_};
-=======
-    std::lock_guard<std::mutex> lock(data_channel_mutex_);
->>>>>>> 73cc754e
     data_channels_.push_back(data_channel);
     if (!label.empty()) {
       // Move |label| into the map to avoid copy
@@ -933,11 +860,7 @@
 
   // Invoke the DataChannelAdded callback
   {
-<<<<<<< HEAD
     const std::lock_guard<std::mutex> lock(data_channel_added_callback_mutex_);
-=======
-    std::lock_guard<std::mutex> lock(data_channel_added_callback_mutex_);
->>>>>>> 73cc754e
     auto added_cb = data_channel_added_callback_;
     if (added_cb) {
       mrsDataChannelAddedInfo info{};
@@ -951,11 +874,7 @@
 }
 
 void PeerConnection::OnRenegotiationNeeded() noexcept {
-<<<<<<< HEAD
   const std::lock_guard<std::mutex> lock{renegotiation_needed_callback_mutex_};
-=======
-  std::lock_guard<std::mutex> lock(renegotiation_needed_callback_mutex_);
->>>>>>> 73cc754e
   auto cb = renegotiation_needed_callback_;
   if (cb) {
     cb();
@@ -964,11 +883,7 @@
 
 void PeerConnection::OnIceConnectionChange(
     webrtc::PeerConnectionInterface::IceConnectionState new_state) noexcept {
-<<<<<<< HEAD
   const std::lock_guard<std::mutex> lock{ice_state_changed_callback_mutex_};
-=======
-  std::lock_guard<std::mutex> lock(ice_state_changed_callback_mutex_);
->>>>>>> 73cc754e
   auto cb = ice_state_changed_callback_;
   if (cb) {
     cb(IceStateFromImpl(new_state));
@@ -977,12 +892,8 @@
 
 void PeerConnection::OnIceGatheringChange(
     webrtc::PeerConnectionInterface::IceGatheringState new_state) noexcept {
-<<<<<<< HEAD
   const std::lock_guard<std::mutex> lock(
       ice_gathering_state_changed_callback_mutex_);
-=======
-  std::lock_guard<std::mutex> lock(ice_gathering_state_changed_callback_mutex_);
->>>>>>> 73cc754e
   auto cb = ice_gathering_state_changed_callback_;
   if (cb) {
     cb(IceGatheringStateFromImpl(new_state));
@@ -991,12 +902,8 @@
 
 void PeerConnection::OnIceCandidate(
     const webrtc::IceCandidateInterface* candidate) noexcept {
-<<<<<<< HEAD
   const std::lock_guard<std::mutex> lock(
       ice_candidate_ready_to_send_callback_mutex_);
-=======
-  std::lock_guard<std::mutex> lock(ice_candidate_ready_to_send_callback_mutex_);
->>>>>>> 73cc754e
   auto cb = ice_candidate_ready_to_send_callback_;
   if (cb) {
     std::string sdp;
@@ -1129,11 +1036,7 @@
 
         // Fire interop callback, if any
         {
-<<<<<<< HEAD
           const std::lock_guard<std::mutex> lock(local_sdp_ready_to_send_callback_mutex_);
-=======
-          std::lock_guard<std::mutex> lock(local_sdp_ready_to_send_callback_mutex_);
->>>>>>> 73cc754e
           if (auto cb = local_sdp_ready_to_send_callback_) {
             auto desc = peer_->local_description();
             const mrsSdpMessageType type = ApiTypeFromSdpType(desc->GetType());
@@ -1167,13 +1070,6 @@
     webrtc::RtpTransceiverInterface* tr) {
   RTC_DCHECK(tr);
   // We don't have access to the actual mline index, it is not exposed in the
-<<<<<<< HEAD
-  // RTP transceiver API, so instead rely on the (implementation detail) fact
-  // that Google chose to use the mline index as the mid value, thankfully for
-  // us.
-  absl::optional<std::string> mid_opt = tr->mid();
-  if (!mid_opt.has_value()) {
-=======
   // RTP transceiver API, so instead we cast to the actual implementation type
   // and retrieve the mline index from it.
   // #295 - Note that we cannot rely on the (implementation detail) fact that
@@ -1184,7 +1080,6 @@
           webrtc::RtpTransceiverProxyWithInternal<webrtc::RtpTransceiver>>*)tr;
   absl::optional<std::size_t> mline_index = tr_impl->internal()->mline_index();
   if (!mline_index.has_value()) {
->>>>>>> 73cc754e
     return -1;
   }
   const std::size_t value = mline_index.value();
@@ -1271,11 +1166,7 @@
 
     // Invoke the TransceiverAdded callback
     {
-<<<<<<< HEAD
       const std::lock_guard<std::mutex> lock(callbacks_mutex_);
-=======
-      std::lock_guard<std::mutex> lock(callbacks_mutex_);
->>>>>>> 73cc754e
       if (auto cb = transceiver_added_callback_) {
         mrsTransceiverAddedInfo info{};
         info.transceiver_handle = transceiver.get();
@@ -1365,11 +1256,7 @@
     transceivers_.push_back(transceiver);
   }
   {
-<<<<<<< HEAD
     const std::lock_guard<std::mutex> lock(callbacks_mutex_);
-=======
-    std::lock_guard<std::mutex> lock(callbacks_mutex_);
->>>>>>> 73cc754e
     if (auto cb = transceiver_added_callback_) {
       std::string encoded_stream_ids = Transceiver::EncodeStreamIDs(stream_ids);
       mrsTransceiverAddedInfo info{};
