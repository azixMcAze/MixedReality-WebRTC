--- conflicted
+++ resolved
@@ -1,4 +1,3 @@
-<<<<<<< HEAD
 // Copyright (c) Microsoft Corporation.
 // Licensed under the MIT License.
 
@@ -60,10 +59,7 @@
 
   ~Transceiver() override;
 
-  /// Get the transceiver name, for debugging and logging purpose only.
-  [[nodiscard]] std::string GetName() const override { return name_; }
-
-  [[nodiscard]] constexpr int GetMlineIndex() const noexcept {
+  MRS_NODISCARD constexpr int GetMlineIndex() const noexcept {
     return mline_index_;
   }
 
@@ -71,15 +67,15 @@
   /// type to static_cast<> a |Transceiver| pointer to. If this is |kAudio| then
   /// the object is an |AudioTransceiver| instance, and if this is |kVideo| then
   /// the object is a |VideoTransceiver| instance.
-  [[nodiscard]] MediaKind GetMediaKind() const noexcept { return kind_; }
+  MRS_NODISCARD MediaKind GetMediaKind() const noexcept { return kind_; }
 
   /// Get the desired transceiver direction.
-  [[nodiscard]] Direction GetDesiredDirection() const noexcept {
+  MRS_NODISCARD Direction GetDesiredDirection() const noexcept {
     return desired_direction_;
   }
 
   /// Get the current transceiver direction.
-  [[nodiscard]] OptDirection GetDirection() const noexcept {
+  MRS_NODISCARD OptDirection GetDirection() const noexcept {
     return direction_;
   }
 
@@ -87,15 +83,15 @@
   /// offers/answers.
   Result SetDirection(Direction new_direction) noexcept;
 
-  [[nodiscard]] bool IsUnifiedPlan() const {
+  MRS_NODISCARD bool IsUnifiedPlan() const {
     RTC_DCHECK(!plan_b_ != !transceiver_);
     return (transceiver_ != nullptr);
   }
 
-  [[nodiscard]] bool IsPlanB() const { return !IsUnifiedPlan(); }
-
-  [[nodiscard]] bool HasSender(webrtc::RtpSenderInterface* sender) const;
-  [[nodiscard]] bool HasReceiver(webrtc::RtpReceiverInterface* receiver) const;
+  MRS_NODISCARD bool IsPlanB() const { return !IsUnifiedPlan(); }
+
+  MRS_NODISCARD bool HasSender(webrtc::RtpSenderInterface* sender) const;
+  MRS_NODISCARD bool HasReceiver(webrtc::RtpReceiverInterface* receiver) const;
 
   Result SetLocalTrack(std::nullptr_t) noexcept {
     return SetLocalTrackImpl(nullptr);
@@ -123,7 +119,7 @@
     return static_cast<LocalVideoTrack*>(local_track_.get());
   }
 
-  [[nodiscard]] MediaTrack* GetRemoteTrack() const {
+  MRS_NODISCARD MediaTrack* GetRemoteTrack() const {
     return remote_track_.get();
   }
 
@@ -159,23 +155,23 @@
   using AssociatedCallback = Callback<int>;
 
   void RegisterAssociatedCallback(AssociatedCallback&& callback) noexcept {
-    const std::lock_guard<std::mutex> lock(cb_mutex_);
-    associated_callback_ = std::move(callback);
-  }
-
-  /// Callback invoked when the internal state of the transceiver has
-  /// been updated.
-  using StateUpdatedCallback =
-      Callback<mrsTransceiverStateUpdatedReason, OptDirection, Direction>;
-
-  void RegisterStateUpdatedCallback(StateUpdatedCallback&& callback) noexcept {
-    const std::lock_guard<std::mutex> lock(cb_mutex_);
-    state_updated_callback_ = std::move(callback);
-  }
-
-  //
-  // Advanced
-  //
+    const std::lock_guard<std::mutex> lock(cb_mutex_);
+    associated_callback_ = std::move(callback);
+  }
+
+  /// Callback invoked when the internal state of the transceiver has
+  /// been updated.
+  using StateUpdatedCallback =
+      Callback<mrsTransceiverStateUpdatedReason, OptDirection, Direction>;
+
+  void RegisterStateUpdatedCallback(StateUpdatedCallback&& callback) noexcept {
+    const std::lock_guard<std::mutex> lock(cb_mutex_);
+    state_updated_callback_ = std::move(callback);
+  }
+
+  //
+  // Advanced
+  //
 
   /// Get a handle to the tranceiver. This is not virtual on purpose, as the
   /// API doesn't differentiate between audio and video transceivers, so any
@@ -183,11 +179,11 @@
   /// handle is valid until the transceiver is removed from the peer
   /// connection and destroyed, which happens during
   /// |PeerConnection::Close()|.
-  [[nodiscard]] constexpr mrsTransceiverHandle GetHandle() const noexcept {
+  MRS_NODISCARD constexpr mrsTransceiverHandle GetHandle() const noexcept {
     return (mrsTransceiverHandle)this;
   }
 
-  [[nodiscard]] rtc::scoped_refptr<webrtc::RtpTransceiverInterface> impl()
+  MRS_NODISCARD rtc::scoped_refptr<webrtc::RtpTransceiverInterface> impl()
       const;
 
   /// Synchronize the RTP sender with the desired direction when using Plan B.
@@ -224,35 +220,35 @@
   /// any is registered.
   void FireStateUpdatedEvent(mrsTransceiverStateUpdatedReason reason);
 
-  [[nodiscard]] static webrtc::RtpTransceiverDirection ToRtp(
+  MRS_NODISCARD static webrtc::RtpTransceiverDirection ToRtp(
       Direction direction);
-  [[nodiscard]] static Direction FromRtp(
+  MRS_NODISCARD static Direction FromRtp(
       webrtc::RtpTransceiverDirection rtp_direction);
-  [[nodiscard]] static OptDirection FromRtp(
+  MRS_NODISCARD static OptDirection FromRtp(
       absl::optional<webrtc::RtpTransceiverDirection> rtp_direction);
-  [[nodiscard]] static Direction FromSendRecv(bool send, bool recv);
-  [[nodiscard]] static OptDirection OptFromSendRecv(bool send, bool recv);
+  MRS_NODISCARD static Direction FromSendRecv(bool send, bool recv);
+  MRS_NODISCARD static OptDirection OptFromSendRecv(bool send, bool recv);
 
   /// Decode an encode stream ID string into the individual stream IDs.
   /// This is conceptually equivalent to a split(str, ';').
-  [[nodiscard]] static std::vector<std::string> DecodeStreamIDs(
+  MRS_NODISCARD static std::vector<std::string> DecodeStreamIDs(
       const char* encoded_stream_ids);
 
   /// Encode a list of stream IDs into a semi-colon separated string.
   /// This is conceptually equivalent to a join(str, ';').
-  [[nodiscard]] static std::string EncodeStreamIDs(
+  MRS_NODISCARD static std::string EncodeStreamIDs(
       const std::vector<std::string>& stream_ids);
 
   /// Build the encoded string used as the (single) stream ID of a Plan B
   /// track, which contains the media line index of the emulated transceiver
   /// as well as a list of stream IDs, to emulate the properties of Unified
   /// Plan.
-  [[nodiscard]] std::string BuildEncodedStreamIDForPlanB(int mline_index) const;
+  MRS_NODISCARD std::string BuildEncodedStreamIDForPlanB(int mline_index) const;
 
   /// Decode the string encoded by |BuildEncodedStreamIDForPlanB()|, and
   /// return in addition the encoded media line index string into |name| to be
   /// used as the transceiver name.
-  [[nodiscard]] static bool DecodedStreamIDForPlanB(
+  MRS_NODISCARD static bool DecodedStreamIDForPlanB(
       const std::string& encoded_string,
       int& mline_index_out,
       std::string& name,
@@ -297,11 +293,6 @@
   /// "m=" line in any SDP message. In Plan B media lines are emulated only.
   int mline_index_;
 
-  /// Transceiver name, for debugging and logging purpose. This can be set by
-  /// the user on creation, or auto-generated by the implementation if the
-  /// transceiver was added as part of setting a remote description.
-  const std::string name_;
-
   /// List of stream IDs associated with the transceiver.
   const std::vector<std::string> stream_ids_;
 
@@ -351,351 +342,4 @@
 
 }  // namespace WebRTC
 }  // namespace MixedReality
-}  // namespace Microsoft
-=======
-// Copyright (c) Microsoft Corporation.
-// Licensed under the MIT License.
-
-#pragma once
-
-#include "callback.h"
-#include "interop_api.h"
-#include "media/local_audio_track.h"
-#include "media/local_video_track.h"
-#include "media/remote_audio_track.h"
-#include "media/remote_video_track.h"
-#include "tracked_object.h"
-
-namespace rtc {
-template <typename T>
-class scoped_refptr;
-}
-
-namespace webrtc {
-class RtpTransceiverInterface;
-}
-
-namespace Microsoft {
-namespace MixedReality {
-namespace WebRTC {
-
-class PeerConnection;
-
-/// Base class for audio and video transceivers.
-class Transceiver : public TrackedObject {
- public:
-  using MediaKind = mrsMediaKind;
-  using Direction = mrsTransceiverDirection;
-  using OptDirection = mrsTransceiverOptDirection;
-
-  /// Construct a Plan B transceiver abstraction which tries to mimic a
-  /// transceiver for Plan B despite the fact that this semantic doesn't have
-  /// any concept of transceiver.
-  static RefPtr<Transceiver> CreateForPlanB(
-      RefPtr<GlobalFactory> global_factory,
-      MediaKind kind,
-      PeerConnection& owner,
-      int mline_index,
-      std::string name,
-      std::vector<std::string> stream_ids,
-      Direction desired_direction) noexcept;
-
-  /// Construct a Unified Plan transceiver wrapper referencing an actual WebRTC
-  /// transceiver implementation object as defined in Unified Plan.
-  static RefPtr<Transceiver> CreateForUnifiedPlan(
-      RefPtr<GlobalFactory> global_factory,
-      MediaKind kind,
-      PeerConnection& owner,
-      int mline_index,
-      std::string name,
-      std::vector<std::string> stream_ids,
-      rtc::scoped_refptr<webrtc::RtpTransceiverInterface> transceiver,
-      Direction desired_direction) noexcept;
-
-  ~Transceiver() override;
-
-  MRS_NODISCARD constexpr int GetMlineIndex() const noexcept {
-    return mline_index_;
-  }
-
-  /// Get the kind of transceiver. This is generally used for determining what
-  /// type to static_cast<> a |Transceiver| pointer to. If this is |kAudio| then
-  /// the object is an |AudioTransceiver| instance, and if this is |kVideo| then
-  /// the object is a |VideoTransceiver| instance.
-  MRS_NODISCARD MediaKind GetMediaKind() const noexcept { return kind_; }
-
-  /// Get the desired transceiver direction.
-  MRS_NODISCARD Direction GetDesiredDirection() const noexcept {
-    return desired_direction_;
-  }
-
-  /// Get the current transceiver direction.
-  MRS_NODISCARD OptDirection GetDirection() const noexcept {
-    return direction_;
-  }
-
-  /// Set the new desired transceiver direction to use in next SDP
-  /// offers/answers.
-  Result SetDirection(Direction new_direction) noexcept;
-
-  MRS_NODISCARD bool IsUnifiedPlan() const {
-    RTC_DCHECK(!plan_b_ != !transceiver_);
-    return (transceiver_ != nullptr);
-  }
-
-  MRS_NODISCARD bool IsPlanB() const { return !IsUnifiedPlan(); }
-
-  MRS_NODISCARD bool HasSender(webrtc::RtpSenderInterface* sender) const;
-  MRS_NODISCARD bool HasReceiver(webrtc::RtpReceiverInterface* receiver) const;
-
-  Result SetLocalTrack(std::nullptr_t) noexcept {
-    return SetLocalTrackImpl(nullptr);
-  }
-
-  Result SetLocalTrack(RefPtr<LocalAudioTrack> local_track) noexcept {
-    return SetLocalTrackImpl(std::move(local_track));
-  }
-
-  Result SetLocalTrack(RefPtr<LocalVideoTrack> local_track) noexcept {
-    return SetLocalTrackImpl(std::move(local_track));
-  }
-
-  RefPtr<LocalAudioTrack> GetLocalAudioTrack() const {
-    if (GetMediaKind() != MediaKind::kAudio) {
-      return nullptr;
-    }
-    return static_cast<LocalAudioTrack*>(local_track_.get());
-  }
-
-  RefPtr<LocalVideoTrack> GetLocalVideoTrack() const {
-    if (GetMediaKind() != MediaKind::kVideo) {
-      return nullptr;
-    }
-    return static_cast<LocalVideoTrack*>(local_track_.get());
-  }
-
-  MRS_NODISCARD MediaTrack* GetRemoteTrack() const {
-    return remote_track_.get();
-  }
-
-  RefPtr<RemoteAudioTrack> GetRemoteAudioTrack() const {
-    if (GetMediaKind() != MediaKind::kAudio) {
-      return nullptr;
-    }
-    return static_cast<RemoteAudioTrack*>(remote_track_.get());
-  }
-
-  RefPtr<RemoteVideoTrack> GetRemoteVideoTrack() const {
-    if (GetMediaKind() != MediaKind::kVideo) {
-      return nullptr;
-    }
-    return static_cast<RemoteVideoTrack*>(remote_track_.get());
-  }
-
-  void OnLocalTrackAdded(RefPtr<LocalAudioTrack> track);
-  void OnLocalTrackAdded(RefPtr<LocalVideoTrack> track);
-  void OnRemoteTrackAdded(RefPtr<RemoteAudioTrack> track);
-  void OnRemoteTrackAdded(RefPtr<RemoteVideoTrack> track);
-  void OnLocalTrackRemoved(LocalAudioTrack* track);
-  void OnLocalTrackRemoved(LocalVideoTrack* track);
-  void OnRemoteTrackRemoved(RemoteAudioTrack* track);
-  void OnRemoteTrackRemoved(RemoteVideoTrack* track);
-
-  //
-  // Interop callbacks
-  //
-
-  /// Callback invoked when the transceiver has been associated with a media
-  /// line.
-  using AssociatedCallback = Callback<int>;
-
-  void RegisterAssociatedCallback(AssociatedCallback&& callback) noexcept {
-    std::lock_guard<std::mutex> lock(cb_mutex_);
-    associated_callback_ = std::move(callback);
-  }
-
-  /// Callback invoked when the internal state of the transceiver has
-  /// been updated.
-  using StateUpdatedCallback =
-      Callback<mrsTransceiverStateUpdatedReason, OptDirection, Direction>;
-
-  void RegisterStateUpdatedCallback(StateUpdatedCallback&& callback) noexcept {
-    std::lock_guard<std::mutex> lock(cb_mutex_);
-    state_updated_callback_ = std::move(callback);
-  }
-
-  //
-  // Advanced
-  //
-
-  /// Get a handle to the tranceiver. This is not virtual on purpose, as the
-  /// API doesn't differentiate between audio and video transceivers, so any
-  /// handle would be cast back to a base class |Transceiver| pointer. This
-  /// handle is valid until the transceiver is removed from the peer
-  /// connection and destroyed, which happens during
-  /// |PeerConnection::Close()|.
-  MRS_NODISCARD constexpr mrsTransceiverHandle GetHandle() const noexcept {
-    return (mrsTransceiverHandle)this;
-  }
-
-  MRS_NODISCARD rtc::scoped_refptr<webrtc::RtpTransceiverInterface> impl()
-      const;
-
-  /// Synchronize the RTP sender with the desired direction when using Plan B.
-  /// |needed| indicate whether an RTP sender is needed or not. |peer| is
-  /// passed as argument for convenience, as |owner_| cannot access it.
-  /// |media_kind| is the Cricket value, so "audio" or "video".
-  void SyncSenderPlanB(bool needed,
-                       webrtc::PeerConnectionInterface* peer,
-                       const char* media_kind,
-                       const char* stream_id);
-
-  /// Set the RTP receiver created for Plan B emulation when the desired
-  /// direction allows receiving.
-  void SetReceiverPlanB(
-      rtc::scoped_refptr<webrtc::RtpReceiverInterface> receiver);
-
-  /// Hot-swap the local sender track on this transceiver, without changing
-  /// the transceiver direction. This emulates the RTP transceiver's SetTrack
-  /// function. Because the RTP sender in Plan B only exists when the track is
-  /// sending, and therefore acts as a marker for the sender direction, this
-  /// does not create an RTP sender if none exists, but instead stores a
-  /// reference to it for later. This will however assign the track if an RTP
-  /// sender already exists at the time of the call.
-  void SetTrackPlanB(webrtc::MediaStreamTrackInterface* new_track);
-
-  /// Callback on associated with a media line.
-  void OnAssociated(int mline_index);
-
-  /// Callback on local description updated, to check for any change in the
-  /// transceiver direction and update its state.
-  void OnSessionDescUpdated(bool remote, bool forced = false);
-
-  /// Fire the StateUpdated event, invoking the |state_updated_callback_| if
-  /// any is registered.
-  void FireStateUpdatedEvent(mrsTransceiverStateUpdatedReason reason);
-
-  MRS_NODISCARD static webrtc::RtpTransceiverDirection ToRtp(
-      Direction direction);
-  MRS_NODISCARD static Direction FromRtp(
-      webrtc::RtpTransceiverDirection rtp_direction);
-  MRS_NODISCARD static OptDirection FromRtp(
-      absl::optional<webrtc::RtpTransceiverDirection> rtp_direction);
-  MRS_NODISCARD static Direction FromSendRecv(bool send, bool recv);
-  MRS_NODISCARD static OptDirection OptFromSendRecv(bool send, bool recv);
-
-  /// Decode an encode stream ID string into the individual stream IDs.
-  /// This is conceptually equivalent to a split(str, ';').
-  MRS_NODISCARD static std::vector<std::string> DecodeStreamIDs(
-      const char* encoded_stream_ids);
-
-  /// Encode a list of stream IDs into a semi-colon separated string.
-  /// This is conceptually equivalent to a join(str, ';').
-  MRS_NODISCARD static std::string EncodeStreamIDs(
-      const std::vector<std::string>& stream_ids);
-
-  /// Build the encoded string used as the (single) stream ID of a Plan B
-  /// track, which contains the media line index of the emulated transceiver
-  /// as well as a list of stream IDs, to emulate the properties of Unified
-  /// Plan.
-  MRS_NODISCARD std::string BuildEncodedStreamIDForPlanB(int mline_index) const;
-
-  /// Decode the string encoded by |BuildEncodedStreamIDForPlanB()|, and
-  /// return in addition the encoded media line index string into |name| to be
-  /// used as the transceiver name.
-  MRS_NODISCARD static bool DecodedStreamIDForPlanB(
-      const std::string& encoded_string,
-      int& mline_index_out,
-      std::string& name,
-      std::vector<std::string>& stream_ids_out);
-
- protected:
-  /// Construct a Plan B transceiver abstraction which tries to mimic a
-  /// transceiver for Plan B despite the fact that this semantic doesn't have
-  /// any concept of transceiver.
-  Transceiver(RefPtr<GlobalFactory> global_factory,
-              MediaKind kind,
-              PeerConnection& owner,
-              int mline_index,
-              std::string name,
-              std::vector<std::string> stream_ids,
-              Direction desired_direction) noexcept;
-
-  /// Construct a Unified Plan transceiver wrapper referencing an actual
-  /// WebRTC transceiver implementation object as defined in Unified Plan.
-  Transceiver(RefPtr<GlobalFactory> global_factory,
-              MediaKind kind,
-              PeerConnection& owner,
-              int mline_index,
-              std::string name,
-              std::vector<std::string> stream_ids,
-              rtc::scoped_refptr<webrtc::RtpTransceiverInterface> transceiver,
-              Direction desired_direction) noexcept;
-
-  Result SetLocalTrackImpl(RefPtr<MediaTrack> local_track) noexcept;
-
- protected:
-  struct PlanBEmulation;
-
-  /// Weak reference to the PeerConnection object owning this transceiver.
-  PeerConnection* const owner_{};
-
-  /// Transceiver media kind.
-  const MediaKind kind_;
-
-  /// Media line index (or "mline" index) is the index of the media line the
-  /// transceiver is associated with. In Unified Plan, this is the index of the
-  /// "m=" line in any SDP message. In Plan B media lines are emulated only.
-  int mline_index_;
-
-  /// List of stream IDs associated with the transceiver.
-  const std::vector<std::string> stream_ids_;
-
-  /// Local media track, either |LocalAudioTrack| or |LocalVideoTrack|
-  /// depending on |kind_|.
-  RefPtr<MediaTrack> local_track_;
-
-  /// Remote media track, either |RemoteAudioTrack| or |RemoteVideoTrack|
-  /// depending on |kind_|.
-  RefPtr<MediaTrack> remote_track_;
-
-  /// Current transceiver direction, as last negotiated.
-  /// This does not map 1:1 with the presence/absence of the local and remote
-  /// tracks in |AudioTransceiver| and |VideoTransceiver|, which represent the
-  /// state for the next negotiation, and will differ after changing tracks
-  /// but before renegotiating them. This does map however with the internal
-  /// concept of "preferred direction"
-  /// |webrtc::RtpTransceiverInterface::direction()|.
-  OptDirection direction_ = OptDirection::kNotSet;
-
-  /// Next desired direction, as set by user via |SetDirection()|.
-  Direction desired_direction_ = Direction::kInactive;
-
-  /// If the owner PeerConnection uses Unified Plan, pointer to the actual
-  /// transceiver implementation object. Otherwise NULL for Plan B.
-  /// This is also used as a cache of which Plan is in use, to avoid querying
-  /// the peer connection.
-  rtc::scoped_refptr<webrtc::RtpTransceiverInterface> transceiver_;
-
-  /// Emulation layer for transceiver-over-PlanB. Used when SDP semantic is
-  /// set Plan B to emulate the behavior of a transceiver using the
-  /// track-based API. This is NULL if using Unified Plan. This is also used
-  /// as a cache of which Plan is in use, to avoid querying the peer
-  /// connection.
-  std::unique_ptr<PlanBEmulation> plan_b_;
-
-  /// Interop callback invoked when the transceiver has been associated with a
-  /// media line.
-  AssociatedCallback associated_callback_ RTC_GUARDED_BY(cb_mutex_);
-
-  /// Interop callback invoked when the internal state of the transceiver has
-  /// been updated.
-  StateUpdatedCallback state_updated_callback_ RTC_GUARDED_BY(cb_mutex_);
-
-  std::mutex cb_mutex_;
-};
-
-}  // namespace WebRTC
-}  // namespace MixedReality
-}  // namespace Microsoft
->>>>>>> 73cc754e
+}  // namespace Microsoft