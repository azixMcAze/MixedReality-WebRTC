<<<<<<< HEAD
// Copyright (c) Microsoft Corporation.
// Licensed under the MIT License.

#pragma once

#include "callback.h"
#include "interop_api.h"
#include "str.h"
#include "tracked_object.h"
#include "video_frame_observer.h"

namespace rtc {
template <typename T>
class scoped_refptr;
}

namespace webrtc {
class RtpSenderInterface;
class VideoTrackInterface;
}  // namespace webrtc

namespace Microsoft {
namespace MixedReality {
namespace WebRTC {

class PeerConnection;

/// Base class for all audio and video tracks.
class MediaTrack : public TrackedObject {
 public:
  MediaTrack(RefPtr<GlobalFactory> global_factory,
             ObjectType object_type) noexcept;
  MediaTrack(RefPtr<GlobalFactory> global_factory,
             ObjectType object_type,
             PeerConnection& owner) noexcept;
  ~MediaTrack() override;

  /// Get the kind of track.
  [[nodiscard]] mrsTrackKind GetKind() const noexcept { return kind_; }

  [[nodiscard]] virtual webrtc::MediaStreamTrackInterface* GetMediaImpl()
      const = 0;

 protected:
  /// Weak reference to the PeerConnection object owning this track.
  PeerConnection* owner_{};

  /// Track kind.
  mrsTrackKind kind_ = mrsTrackKind::kUnknownTrack;
};

}  // namespace WebRTC
}  // namespace MixedReality
}  // namespace Microsoft
=======
// Copyright (c) Microsoft Corporation.
// Licensed under the MIT License.

#pragma once

#include "callback.h"
#include "interop_api.h"
#include "tracked_object.h"
#include "video_frame_observer.h"

namespace rtc {
template <typename T>
class scoped_refptr;
}

namespace webrtc {
class RtpSenderInterface;
class VideoTrackInterface;
}  // namespace webrtc

namespace Microsoft {
namespace MixedReality {
namespace WebRTC {

class PeerConnection;

/// Base class for all audio and video tracks.
class MediaTrack : public TrackedObject {
 public:
  MediaTrack(RefPtr<GlobalFactory> global_factory,
             ObjectType object_type) noexcept;
  MediaTrack(RefPtr<GlobalFactory> global_factory,
             ObjectType object_type,
             PeerConnection& owner) noexcept;
  ~MediaTrack() override;

  /// Get the kind of track.
  MRS_NODISCARD mrsTrackKind GetKind() const noexcept { return kind_; }

  MRS_NODISCARD virtual webrtc::MediaStreamTrackInterface* GetMediaImpl()
      const = 0;

 protected:
  /// Weak reference to the PeerConnection object owning this track.
  PeerConnection* owner_{};

  /// Track kind.
  mrsTrackKind kind_ = mrsTrackKind::kUnknownTrack;
};

}  // namespace WebRTC
}  // namespace MixedReality
}  // namespace Microsoft
>>>>>>> 73cc754e
<|MERGE_RESOLUTION|>--- conflicted
+++ resolved
@@ -1,59 +1,3 @@
-<<<<<<< HEAD
-// Copyright (c) Microsoft Corporation.
-// Licensed under the MIT License.
-
-#pragma once
-
-#include "callback.h"
-#include "interop_api.h"
-#include "str.h"
-#include "tracked_object.h"
-#include "video_frame_observer.h"
-
-namespace rtc {
-template <typename T>
-class scoped_refptr;
-}
-
-namespace webrtc {
-class RtpSenderInterface;
-class VideoTrackInterface;
-}  // namespace webrtc
-
-namespace Microsoft {
-namespace MixedReality {
-namespace WebRTC {
-
-class PeerConnection;
-
-/// Base class for all audio and video tracks.
-class MediaTrack : public TrackedObject {
- public:
-  MediaTrack(RefPtr<GlobalFactory> global_factory,
-             ObjectType object_type) noexcept;
-  MediaTrack(RefPtr<GlobalFactory> global_factory,
-             ObjectType object_type,
-             PeerConnection& owner) noexcept;
-  ~MediaTrack() override;
-
-  /// Get the kind of track.
-  [[nodiscard]] mrsTrackKind GetKind() const noexcept { return kind_; }
-
-  [[nodiscard]] virtual webrtc::MediaStreamTrackInterface* GetMediaImpl()
-      const = 0;
-
- protected:
-  /// Weak reference to the PeerConnection object owning this track.
-  PeerConnection* owner_{};
-
-  /// Track kind.
-  mrsTrackKind kind_ = mrsTrackKind::kUnknownTrack;
-};
-
-}  // namespace WebRTC
-}  // namespace MixedReality
-}  // namespace Microsoft
-=======
 // Copyright (c) Microsoft Corporation.
 // Licensed under the MIT License.
 
@@ -106,5 +50,4 @@
 
 }  // namespace WebRTC
 }  // namespace MixedReality
-}  // namespace Microsoft
->>>>>>> 73cc754e
+}  // namespace Microsoft