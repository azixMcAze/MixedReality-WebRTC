<<<<<<< HEAD
// Copyright (c) Microsoft Corporation.
// Licensed under the MIT License.

#pragma once

namespace Microsoft {
namespace MixedReality {
namespace WebRTC {

enum class DontAddRef {};

/// Smart pointer for reference-counted objects.
/// The pointer type is typically of a class deriving from RefCountedBase,
/// although there is no restriction and other classes implementing some
/// AddRef() and RemovedRef() methods can be used with it too.
template <typename T>
class RefPtr {
 public:
  constexpr RefPtr() noexcept = default;

  RefPtr(T* ptr) noexcept : ptr_{ptr} {
    if (ptr_)
      ptr_->AddRef();
  }

  constexpr RefPtr(T* ptr, DontAddRef) noexcept : ptr_{ptr} {}

  constexpr RefPtr(RefPtr<T>&& other) noexcept : ptr_{other.ptr_} {
    other.ptr_ = nullptr;
  }

  template <typename U>
  constexpr RefPtr(RefPtr<U>&& other) noexcept : ptr_{other.release()} {}

  RefPtr(const RefPtr<T>& other) noexcept : ptr_{other.ptr_} {
    if (ptr_)
      ptr_->AddRef();
  }

  template <typename U>
  RefPtr(const RefPtr<U>& other) noexcept : ptr_{other.get()} {
    if (ptr_)
      ptr_->AddRef();
  }

  ~RefPtr() noexcept {
    if (ptr_)
      ptr_->RemoveRef();
  }

  RefPtr& operator=(RefPtr&& other) noexcept {
    const auto new_ptr = other.ptr_;
    other.ptr_ = nullptr;
    const auto old_ptr = ptr_;
    ptr_ = new_ptr;
    if (old_ptr)
      old_ptr->RemoveRef();
    return *this;
  }

  RefPtr& operator=(const RefPtr& other) noexcept {
    if (other.ptr_)
      other.ptr_->AddRef();
    auto old_ptr = ptr_;
    ptr_ = other.ptr_;
    if (old_ptr)
      old_ptr->RemoveRef();
    return *this;
  }

  constexpr explicit operator bool() const noexcept { return ptr_ != nullptr; }
  constexpr T* get() const noexcept { return ptr_; }
  constexpr T* operator->() const noexcept { return ptr_; }
  constexpr T& operator*() const noexcept { return *ptr_; }

  void swap(RefPtr& other) noexcept {
    T* tmp = ptr_;
    ptr_ = other.ptr_;
    other.ptr_ = tmp;
  }

  void reset() noexcept {
    if (ptr_) {
      ptr_->RemoveRef();
      ptr_ = nullptr;
    }
  }

  /// Returns a pointer to the object and releases the ownership (reference
  /// count won't decrease after this operation).
  constexpr T* release() {
    T* result = ptr_;
    ptr_ = nullptr;
    return result;
  }

 private:
  T* ptr_{nullptr};
};

template <class T, class U>
inline bool operator==(const RefPtr<T>& a, const RefPtr<U>& b) noexcept {
  return a.get() == b.get();
}

template <class T, class U>
inline bool operator!=(const RefPtr<T>& a, const RefPtr<U>& b) noexcept {
  return a.get() != b.get();
}

template <class T, class U>
inline bool operator<(const RefPtr<T>& a, const RefPtr<U>& b) noexcept {
  return a.get() < b.get();
}

template <class T, class U>
inline bool operator>(const RefPtr<T>& a, const RefPtr<U>& b) noexcept {
  return a.get() > b.get();
}

template <class T, class U>
inline bool operator<=(const RefPtr<T>& a, const RefPtr<U>& b) noexcept {
  return a.get() <= b.get();
}

template <class T, class U>
inline bool operator>=(const RefPtr<T>& a, const RefPtr<U>& b) noexcept {
  return a.get() >= b.get();
}

}  // namespace WebRTC
}  // namespace MixedReality
}  // namespace Microsoft
=======
// Copyright (c) Microsoft Corporation.
// Licensed under the MIT License.

#pragma once

namespace Microsoft {
namespace MixedReality {
namespace WebRTC {

enum class DontAddRef {};

/// Smart pointer for reference-counted objects.
/// The pointer type is typically of a class deriving from RefCountedBase,
/// although there is no restriction and other classes implementing some
/// AddRef() and RemovedRef() methods can be used with it too.
template <typename T>
class RefPtr {
 public:
  constexpr RefPtr() noexcept = default;

  RefPtr(T* ptr) noexcept : ptr_{ptr} {
    if (ptr_)
      ptr_->AddRef();
  }

  constexpr RefPtr(T* ptr, DontAddRef) noexcept : ptr_{ptr} {}

  constexpr RefPtr(RefPtr<T>&& other) noexcept : ptr_{other.ptr_} {
    other.ptr_ = nullptr;
  }

  template <typename U>
  constexpr RefPtr(RefPtr<U>&& other) noexcept : ptr_{other.release()} {}

  RefPtr(const RefPtr<T>& other) noexcept : ptr_{other.ptr_} {
    if (ptr_)
      ptr_->AddRef();
  }

  template <typename U>
  RefPtr(const RefPtr<U>& other) noexcept : ptr_{other.get()} {
    if (ptr_)
      ptr_->AddRef();
  }

  ~RefPtr() noexcept {
    if (ptr_)
      ptr_->RemoveRef();
  }

  RefPtr& operator=(RefPtr&& other) noexcept {
    // Self-move is undefined behavior
    RTC_DCHECK((ptr_ == nullptr) || (other.ptr_ != ptr_))
        << "Detected self-move assignment of RefPtr object.";
    const auto new_ptr = other.ptr_;
    other.ptr_ = nullptr;
    const auto old_ptr = ptr_;
    ptr_ = new_ptr;
    if (old_ptr)
      old_ptr->RemoveRef();
    return *this;
  }

  RefPtr& operator=(const RefPtr& other) noexcept {
    if (other.ptr_)
      other.ptr_->AddRef();
    auto old_ptr = ptr_;
    ptr_ = other.ptr_;
    if (old_ptr)
      old_ptr->RemoveRef();
    return *this;
  }

  constexpr explicit operator bool() const noexcept { return ptr_ != nullptr; }
  constexpr T* get() const noexcept { return ptr_; }
  constexpr T* operator->() const noexcept { return ptr_; }
  constexpr T& operator*() const noexcept { return *ptr_; }

  void swap(RefPtr& other) noexcept {
    T* tmp = ptr_;
    ptr_ = other.ptr_;
    other.ptr_ = tmp;
  }

  void reset() noexcept {
    if (ptr_) {
      ptr_->RemoveRef();
      ptr_ = nullptr;
    }
  }

  /// Returns a pointer to the object and releases the ownership (reference
  /// count won't decrease after this operation).
  constexpr T* release() {
    T* result = ptr_;
    ptr_ = nullptr;
    return result;
  }

 private:
  T* ptr_{nullptr};
};

template <class T, class U>
inline bool operator==(const RefPtr<T>& a, const RefPtr<U>& b) noexcept {
  return a.get() == b.get();
}

template <class T, class U>
inline bool operator!=(const RefPtr<T>& a, const RefPtr<U>& b) noexcept {
  return a.get() != b.get();
}

template <class T, class U>
inline bool operator<(const RefPtr<T>& a, const RefPtr<U>& b) noexcept {
  return a.get() < b.get();
}

template <class T, class U>
inline bool operator>(const RefPtr<T>& a, const RefPtr<U>& b) noexcept {
  return a.get() > b.get();
}

template <class T, class U>
inline bool operator<=(const RefPtr<T>& a, const RefPtr<U>& b) noexcept {
  return a.get() <= b.get();
}

template <class T, class U>
inline bool operator>=(const RefPtr<T>& a, const RefPtr<U>& b) noexcept {
  return a.get() >= b.get();
}

}  // namespace WebRTC
}  // namespace MixedReality
}  // namespace Microsoft
>>>>>>> 73cc754e
<|MERGE_RESOLUTION|>--- conflicted
+++ resolved
@@ -1,272 +1,136 @@
-<<<<<<< HEAD
-// Copyright (c) Microsoft Corporation.
-// Licensed under the MIT License.
-
-#pragma once
-
-namespace Microsoft {
-namespace MixedReality {
-namespace WebRTC {
-
-enum class DontAddRef {};
-
-/// Smart pointer for reference-counted objects.
-/// The pointer type is typically of a class deriving from RefCountedBase,
-/// although there is no restriction and other classes implementing some
-/// AddRef() and RemovedRef() methods can be used with it too.
-template <typename T>
-class RefPtr {
- public:
-  constexpr RefPtr() noexcept = default;
-
-  RefPtr(T* ptr) noexcept : ptr_{ptr} {
-    if (ptr_)
-      ptr_->AddRef();
-  }
-
-  constexpr RefPtr(T* ptr, DontAddRef) noexcept : ptr_{ptr} {}
-
-  constexpr RefPtr(RefPtr<T>&& other) noexcept : ptr_{other.ptr_} {
-    other.ptr_ = nullptr;
-  }
-
-  template <typename U>
-  constexpr RefPtr(RefPtr<U>&& other) noexcept : ptr_{other.release()} {}
-
-  RefPtr(const RefPtr<T>& other) noexcept : ptr_{other.ptr_} {
-    if (ptr_)
-      ptr_->AddRef();
-  }
-
-  template <typename U>
-  RefPtr(const RefPtr<U>& other) noexcept : ptr_{other.get()} {
-    if (ptr_)
-      ptr_->AddRef();
-  }
-
-  ~RefPtr() noexcept {
-    if (ptr_)
-      ptr_->RemoveRef();
-  }
-
-  RefPtr& operator=(RefPtr&& other) noexcept {
-    const auto new_ptr = other.ptr_;
-    other.ptr_ = nullptr;
-    const auto old_ptr = ptr_;
-    ptr_ = new_ptr;
-    if (old_ptr)
-      old_ptr->RemoveRef();
-    return *this;
-  }
-
-  RefPtr& operator=(const RefPtr& other) noexcept {
-    if (other.ptr_)
-      other.ptr_->AddRef();
-    auto old_ptr = ptr_;
-    ptr_ = other.ptr_;
-    if (old_ptr)
-      old_ptr->RemoveRef();
-    return *this;
-  }
-
-  constexpr explicit operator bool() const noexcept { return ptr_ != nullptr; }
-  constexpr T* get() const noexcept { return ptr_; }
-  constexpr T* operator->() const noexcept { return ptr_; }
-  constexpr T& operator*() const noexcept { return *ptr_; }
-
-  void swap(RefPtr& other) noexcept {
-    T* tmp = ptr_;
-    ptr_ = other.ptr_;
-    other.ptr_ = tmp;
-  }
-
-  void reset() noexcept {
-    if (ptr_) {
-      ptr_->RemoveRef();
-      ptr_ = nullptr;
-    }
-  }
-
-  /// Returns a pointer to the object and releases the ownership (reference
-  /// count won't decrease after this operation).
-  constexpr T* release() {
-    T* result = ptr_;
-    ptr_ = nullptr;
-    return result;
-  }
-
- private:
-  T* ptr_{nullptr};
-};
-
-template <class T, class U>
-inline bool operator==(const RefPtr<T>& a, const RefPtr<U>& b) noexcept {
-  return a.get() == b.get();
-}
-
-template <class T, class U>
-inline bool operator!=(const RefPtr<T>& a, const RefPtr<U>& b) noexcept {
-  return a.get() != b.get();
-}
-
-template <class T, class U>
-inline bool operator<(const RefPtr<T>& a, const RefPtr<U>& b) noexcept {
-  return a.get() < b.get();
-}
-
-template <class T, class U>
-inline bool operator>(const RefPtr<T>& a, const RefPtr<U>& b) noexcept {
-  return a.get() > b.get();
-}
-
-template <class T, class U>
-inline bool operator<=(const RefPtr<T>& a, const RefPtr<U>& b) noexcept {
-  return a.get() <= b.get();
-}
-
-template <class T, class U>
-inline bool operator>=(const RefPtr<T>& a, const RefPtr<U>& b) noexcept {
-  return a.get() >= b.get();
-}
-
-}  // namespace WebRTC
-}  // namespace MixedReality
-}  // namespace Microsoft
-=======
-// Copyright (c) Microsoft Corporation.
-// Licensed under the MIT License.
-
-#pragma once
-
-namespace Microsoft {
-namespace MixedReality {
-namespace WebRTC {
-
-enum class DontAddRef {};
-
-/// Smart pointer for reference-counted objects.
-/// The pointer type is typically of a class deriving from RefCountedBase,
-/// although there is no restriction and other classes implementing some
-/// AddRef() and RemovedRef() methods can be used with it too.
-template <typename T>
-class RefPtr {
- public:
-  constexpr RefPtr() noexcept = default;
-
-  RefPtr(T* ptr) noexcept : ptr_{ptr} {
-    if (ptr_)
-      ptr_->AddRef();
-  }
-
-  constexpr RefPtr(T* ptr, DontAddRef) noexcept : ptr_{ptr} {}
-
-  constexpr RefPtr(RefPtr<T>&& other) noexcept : ptr_{other.ptr_} {
-    other.ptr_ = nullptr;
-  }
-
-  template <typename U>
-  constexpr RefPtr(RefPtr<U>&& other) noexcept : ptr_{other.release()} {}
-
-  RefPtr(const RefPtr<T>& other) noexcept : ptr_{other.ptr_} {
-    if (ptr_)
-      ptr_->AddRef();
-  }
-
-  template <typename U>
-  RefPtr(const RefPtr<U>& other) noexcept : ptr_{other.get()} {
-    if (ptr_)
-      ptr_->AddRef();
-  }
-
-  ~RefPtr() noexcept {
-    if (ptr_)
-      ptr_->RemoveRef();
-  }
-
-  RefPtr& operator=(RefPtr&& other) noexcept {
-    // Self-move is undefined behavior
-    RTC_DCHECK((ptr_ == nullptr) || (other.ptr_ != ptr_))
-        << "Detected self-move assignment of RefPtr object.";
-    const auto new_ptr = other.ptr_;
-    other.ptr_ = nullptr;
-    const auto old_ptr = ptr_;
-    ptr_ = new_ptr;
-    if (old_ptr)
-      old_ptr->RemoveRef();
-    return *this;
-  }
-
-  RefPtr& operator=(const RefPtr& other) noexcept {
-    if (other.ptr_)
-      other.ptr_->AddRef();
-    auto old_ptr = ptr_;
-    ptr_ = other.ptr_;
-    if (old_ptr)
-      old_ptr->RemoveRef();
-    return *this;
-  }
-
-  constexpr explicit operator bool() const noexcept { return ptr_ != nullptr; }
-  constexpr T* get() const noexcept { return ptr_; }
-  constexpr T* operator->() const noexcept { return ptr_; }
-  constexpr T& operator*() const noexcept { return *ptr_; }
-
-  void swap(RefPtr& other) noexcept {
-    T* tmp = ptr_;
-    ptr_ = other.ptr_;
-    other.ptr_ = tmp;
-  }
-
-  void reset() noexcept {
-    if (ptr_) {
-      ptr_->RemoveRef();
-      ptr_ = nullptr;
-    }
-  }
-
-  /// Returns a pointer to the object and releases the ownership (reference
-  /// count won't decrease after this operation).
-  constexpr T* release() {
-    T* result = ptr_;
-    ptr_ = nullptr;
-    return result;
-  }
-
- private:
-  T* ptr_{nullptr};
-};
-
-template <class T, class U>
-inline bool operator==(const RefPtr<T>& a, const RefPtr<U>& b) noexcept {
-  return a.get() == b.get();
-}
-
-template <class T, class U>
-inline bool operator!=(const RefPtr<T>& a, const RefPtr<U>& b) noexcept {
-  return a.get() != b.get();
-}
-
-template <class T, class U>
-inline bool operator<(const RefPtr<T>& a, const RefPtr<U>& b) noexcept {
-  return a.get() < b.get();
-}
-
-template <class T, class U>
-inline bool operator>(const RefPtr<T>& a, const RefPtr<U>& b) noexcept {
-  return a.get() > b.get();
-}
-
-template <class T, class U>
-inline bool operator<=(const RefPtr<T>& a, const RefPtr<U>& b) noexcept {
-  return a.get() <= b.get();
-}
-
-template <class T, class U>
-inline bool operator>=(const RefPtr<T>& a, const RefPtr<U>& b) noexcept {
-  return a.get() >= b.get();
-}
-
-}  // namespace WebRTC
-}  // namespace MixedReality
-}  // namespace Microsoft
->>>>>>> 73cc754e
+// Copyright (c) Microsoft Corporation.
+// Licensed under the MIT License.
+
+#pragma once
+
+namespace Microsoft {
+namespace MixedReality {
+namespace WebRTC {
+
+enum class DontAddRef {};
+
+/// Smart pointer for reference-counted objects.
+/// The pointer type is typically of a class deriving from RefCountedBase,
+/// although there is no restriction and other classes implementing some
+/// AddRef() and RemovedRef() methods can be used with it too.
+template <typename T>
+class RefPtr {
+ public:
+  constexpr RefPtr() noexcept = default;
+
+  RefPtr(T* ptr) noexcept : ptr_{ptr} {
+    if (ptr_)
+      ptr_->AddRef();
+  }
+
+  constexpr RefPtr(T* ptr, DontAddRef) noexcept : ptr_{ptr} {}
+
+  constexpr RefPtr(RefPtr<T>&& other) noexcept : ptr_{other.ptr_} {
+    other.ptr_ = nullptr;
+  }
+
+  template <typename U>
+  constexpr RefPtr(RefPtr<U>&& other) noexcept : ptr_{other.release()} {}
+
+  RefPtr(const RefPtr<T>& other) noexcept : ptr_{other.ptr_} {
+    if (ptr_)
+      ptr_->AddRef();
+  }
+
+  template <typename U>
+  RefPtr(const RefPtr<U>& other) noexcept : ptr_{other.get()} {
+    if (ptr_)
+      ptr_->AddRef();
+  }
+
+  ~RefPtr() noexcept {
+    if (ptr_)
+      ptr_->RemoveRef();
+  }
+
+  RefPtr& operator=(RefPtr&& other) noexcept {
+    // Self-move is undefined behavior
+    RTC_DCHECK((ptr_ == nullptr) || (other.ptr_ != ptr_))
+        << "Detected self-move assignment of RefPtr object.";
+    const auto new_ptr = other.ptr_;
+    other.ptr_ = nullptr;
+    const auto old_ptr = ptr_;
+    ptr_ = new_ptr;
+    if (old_ptr)
+      old_ptr->RemoveRef();
+    return *this;
+  }
+
+  RefPtr& operator=(const RefPtr& other) noexcept {
+    if (other.ptr_)
+      other.ptr_->AddRef();
+    auto old_ptr = ptr_;
+    ptr_ = other.ptr_;
+    if (old_ptr)
+      old_ptr->RemoveRef();
+    return *this;
+  }
+
+  constexpr explicit operator bool() const noexcept { return ptr_ != nullptr; }
+  constexpr T* get() const noexcept { return ptr_; }
+  constexpr T* operator->() const noexcept { return ptr_; }
+  constexpr T& operator*() const noexcept { return *ptr_; }
+
+  void swap(RefPtr& other) noexcept {
+    T* tmp = ptr_;
+    ptr_ = other.ptr_;
+    other.ptr_ = tmp;
+  }
+
+  void reset() noexcept {
+    if (ptr_) {
+      ptr_->RemoveRef();
+      ptr_ = nullptr;
+    }
+  }
+
+  /// Returns a pointer to the object and releases the ownership (reference
+  /// count won't decrease after this operation).
+  constexpr T* release() {
+    T* result = ptr_;
+    ptr_ = nullptr;
+    return result;
+  }
+
+ private:
+  T* ptr_{nullptr};
+};
+
+template <class T, class U>
+inline bool operator==(const RefPtr<T>& a, const RefPtr<U>& b) noexcept {
+  return a.get() == b.get();
+}
+
+template <class T, class U>
+inline bool operator!=(const RefPtr<T>& a, const RefPtr<U>& b) noexcept {
+  return a.get() != b.get();
+}
+
+template <class T, class U>
+inline bool operator<(const RefPtr<T>& a, const RefPtr<U>& b) noexcept {
+  return a.get() < b.get();
+}
+
+template <class T, class U>
+inline bool operator>(const RefPtr<T>& a, const RefPtr<U>& b) noexcept {
+  return a.get() > b.get();
+}
+
+template <class T, class U>
+inline bool operator<=(const RefPtr<T>& a, const RefPtr<U>& b) noexcept {
+  return a.get() <= b.get();
+}
+
+template <class T, class U>
+inline bool operator>=(const RefPtr<T>& a, const RefPtr<U>& b) noexcept {
+  return a.get() >= b.get();
+}
+
+}  // namespace WebRTC
+}  // namespace MixedReality
+}  // namespace Microsoft