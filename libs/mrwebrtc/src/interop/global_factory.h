--- conflicted
+++ resolved
@@ -1,245 +1,231 @@
-// Copyright (c) Microsoft Corporation.
-// Licensed under the MIT License.
-
-#pragma once
-
-#include "export.h"
-#include "peer_connection.h"
-#include "utils.h"
-
-#if defined(MR_SHARING_WIN) && !defined(WINUWP)
-#include "rtc_base/win32_socket_init.h"
-#endif
-
-namespace Microsoft {
-namespace MixedReality {
-namespace WebRTC {
-
-/// The global factory is a helper class used to initialize and shutdown the
-/// internal WebRTC library, which adds extra functionalities over a classical
-/// init/shutdown pair of functions:
-/// - Automatically initialize the library when requesting a pointer to the
-/// singleton instance with |InstancePtr()|. This is multithread-safe.
-/// - Keep track of "tracked objects" (derived from |TrackedObject|) registered
-/// with the global factory (mainly wrapper objects), and automatically shutdown
-/// the library when no object is alive anymore. This is critical to ensure
-/// WebRTC threads are terminated, to allow the library to unload e.g. in the
-/// Unity editor or other processes dynamically (re)loading the library.
-/// - Ensure that intertwined calls to |InstancePtr()| and |RemoveRef()| (from
-/// un-registering a tracked object being destroyed) are multithread-safe.
-class GlobalFactory {
- public:
-  /// Report live objects to debug output, and return the number of live objects
-  /// at the time of the call. If the library is not initialized, this function
-  /// returns 0. This is multithread-safe.
-  static uint32_t StaticReportLiveObjects() noexcept;
-
-  /// Get the library shutdown options. This function does not initialize the
-  /// library, but will store the options for a future initializing. Conversely,
-  /// if the library is already initialized then the options are set
-  /// immediately. This is multithread-safe.
-  static mrsShutdownOptions GetShutdownOptions() noexcept;
-
-  /// Set the library shutdown options. This function does not initialize the
-  /// library, but will store the options for a future initializing. Conversely,
-  /// if the library is already initialized then the options are set
-  /// immediately. This is multithread-safe.
-  static void SetShutdownOptions(mrsShutdownOptions options) noexcept;
-
-  /// Force-shutdown the library if it is initialized, or does nothing
-  /// otherwise. This call will terminate the WebRTC threads, therefore will
-  /// prevent any dispatched call to a WebRTC object from completing. However,
-  /// by shutting down the threads it will allow unloading the current module
-  /// (DLL), so is recommended to call manually at the end of the process when
-  /// WebRTC objects are not in use anymore but before static deinitializing.
-  /// This is multithread-safe.
-  static void ForceShutdown() noexcept;
-
-  /// Attempt to shutdown the library if no tracked object is alive anymore.
-  /// This is always conservative and safe, and will do nothing if any tracked
-  /// object is still alive. The function returns |true| if the library is shut
-  /// down after the call, either because it was already or because the call did
-  /// shut it down. This is multithread-safe.
-  static bool TryShutdown() noexcept;
-
-  /// Try to get a pointer to the (initialized) global factory singleton
-  /// instance. If the library is not initialized, this returns a NULL pointer.
-  /// This is multithread-safe.
-  static RefPtr<GlobalFactory> InstancePtrIfExist() {
-    return GetInstancePtrImpl(/* ensureInitialized = */ false);
-  }
-
-  /// Get a pointer to the global factory singleton instance. If the library is
-  /// not initialized, this call initializes it prior to returning a pointer to
-  /// it. This is multithread-safe.
-  static RefPtr<GlobalFactory> InstancePtr() {
-    return GetInstancePtrImpl(/* ensureInitialized = */ true);
-  }
-
-  /// Add a reference to the library, preventing it from being shutdown. This is
-  /// multithread-safe, and is generally called automatically by |RefPtr<>|.
-  void AddRef() const noexcept {
-    // Calling the member function |AddRef()| implies already holding a
-    // reference, expect for |GetLockImpl()| which will acquire the init mutex
-    // so cannot run concurrently with |RemoveRef()|.
-    RTC_DCHECK(peer_factory_);
-    ref_count_.fetch_add(1, std::memory_order_relaxed);
-  }
-
-  /// Remove a reference to the library acquired with |AddRef()|. If this was
-  /// the last reference, attempt to shutdown the library. This is
-  /// multithread-safe, and is generally called automatically by |RefPtr<>|.
-  void RemoveRef() const noexcept {
-    // Update the reference count under the init lock to ensure it cannot change
-    // from another thread, since invoking |AddRef()| requires having already a
-    // pointer to the GlobalFactory (so this reference would never be the last
-    // one) or calling |GetLockImpl()| to get a new pointer, which will only
-    // call |AddRef()| under the lock too so will block.
-    const std::lock_guard<std::mutex> lock(init_mutex_);
-    RTC_DCHECK(peer_factory_);
-    // Usually this is memory_order_acq_rel, but here the |init_mutex_| forces
-    // the necessary memory barrier, so only the atomicity is relevant.
-    if (ref_count_.fetch_sub(1, std::memory_order_relaxed) == 1) {
-      const_cast<GlobalFactory*>(this)->ShutdownImplNoLock(
-          ShutdownAction::kTryShutdownIfSafe);
-    }
-  }
-
-  /// Get the existing peer connection factory, or NULL if the library is not
-  /// initialized.
-  rtc::scoped_refptr<webrtc::PeerConnectionFactoryInterface>
-  GetPeerConnectionFactory() noexcept;
-
-  /// Get the WebRTC background worker thread, or NULL if the library is not
-  /// initialized.
-  rtc::Thread* GetWorkerThread() const noexcept;
-
-  /// Get the signaling thread. This is only valid if initialized.
-  rtc::Thread* GetSignalingThread() noexcept;
-
-  /// Add to the global factory collection a tracked object whose lifetime is
-  /// monitored (via the library reference count) to know when it is safe to
-  /// shutdown the library and terminate the WebRTC threads. This is generally
-  /// called form a wrapper object's constructor for safety.
-  void AddObject(TrackedObject* obj) noexcept;
-
-  /// Remove an object added with |AddObject|. This is generally called from a
-  /// wrapper object's destructor for safety.
-  void RemoveObject(TrackedObject* obj) noexcept;
-
-  /// Report live objects to WebRTC logging system for debugging.
-  /// This is automatically called if the |mrsShutdownOptions::kLogLiveObjects|
-  /// shutdown option is set, but can also be called manually at any time.
-  /// Return the number of live objects at the time of the call, which can be
-  /// outdated as soon as the call returns if other threads add/remove objects.
-  uint32_t ReportLiveObjects();
-
-<<<<<<< HEAD
-=======
-#if defined(WINUWP)
-  using WebRtcFactoryPtr =
-      std::shared_ptr<wrapper::impl::org::webRtc::WebRtcFactory>;
-  WebRtcFactoryPtr get();
-  mrsResult GetOrCreateWebRtcFactory(WebRtcFactoryPtr& factory);
-#endif  // defined(WINUWP)
-
-  rtc::scoped_refptr<ToggleAudioMixer> audio_mixer() const {
-    return custom_audio_mixer_;
-  }
-
->>>>>>> 9110526a
- private:
-  friend struct std::default_delete<GlobalFactory>;
-
-  /// Get the raw singleton instance, initialized or not.
-  static GlobalFactory* GetInstance();
-
-  /// Get the singleton instance, and optionally initializes it, or return NULL
-  /// if not initialized.
-  static RefPtr<GlobalFactory> GetInstancePtrImpl(bool ensureInitialized);
-
-  GlobalFactory() = default;
-  ~GlobalFactory();
-
-  GlobalFactory(const GlobalFactory&) = delete;
-  GlobalFactory& operator=(const GlobalFactory&) = delete;
-
-  mrsResult InitializeImplNoLock();
-
-  enum class ShutdownAction {
-    /// Try to safely shutdown, only if no tracked object is alive.
-    kTryShutdownIfSafe,
-    /// Force shutdown even if some tracked objects are still alive.
-    kForceShutdown,
-    /// Shutting down from ~GlobalFactory(), same as kForceShutdown but display
-    /// additional error message if the library was still initialized when the
-    /// destructor was called, which generally indicates some serious error.
-    kFromObjectDestructor
-  };
-
-  /// Shutdown the library. Return |true| if the library is shut down after the
-  /// call, either because it was already shut down or because this call shut it
-  /// down.
-  bool ShutdownImplNoLock(ShutdownAction shutdown_action);
-
-  void ReportLiveObjectsNoLock();
-
- private:
-  /// Mutex for multithread-safe factory initializing and shutdown.
-  mutable std::mutex init_mutex_;
-
-  /// Global peer connection factory. This is initialized only while the library
-  /// is initialized, and is immutable between init and shutdown, so do not
-  /// require |mutex_| for access, but |init_mutex_| instead. This acts as a
-  /// marker of whether the library is initialized or not.
-  rtc::scoped_refptr<webrtc::PeerConnectionFactoryInterface> peer_factory_
-      RTC_GUARDED_BY(init_mutex_);
-
-  /// WebRTC networking thread. This is initialized only while the library
-  /// is initialized, and is immutable between init and shutdown, so do not
-  /// require |mutex_| for access, but |init_mutex_| instead.
-  std::unique_ptr<rtc::Thread> network_thread_ RTC_GUARDED_BY(init_mutex_);
-
-  /// WebRTC background worker thread. This is initialized only while the
-  /// library is initialized, and is immutable between init and shutdown, so do
-  /// not require |mutex_| for access, but |init_mutex_| instead.
-  std::unique_ptr<rtc::Thread> worker_thread_ RTC_GUARDED_BY(init_mutex_);
-
-  /// WebRTC signaling thread. This is initialized only while the library
-  /// is initialized, and is immutable between init and shutdown, so do not
-  /// require |mutex_| for access, but |init_mutex_| instead.
-  std::unique_ptr<rtc::Thread> signaling_thread_ RTC_GUARDED_BY(init_mutex_);
-
-
-  /// Reference count to the library, for automated shutdown.
-  mutable std::atomic_uint32_t ref_count_{0};
-
-  /// Recursive mutex for thread-safety of calls to this instance.
-  /// This is used to protect members not related with init/shutdown, while the
-  /// caller holds a reference to the library (|ref_count_| > 0).
-  mutable std::recursive_mutex mutex_;
-
-  /// Shutdown options.
-  mrsShutdownOptions shutdown_options_ RTC_GUARDED_BY(mutex_) =
-      mrsShutdownOptions::kDefault;
-
-  /// Collection of all tracked objects alive. This is solely used to display a
-  /// debugging report with |ReportLiveObjects()|.
-<<<<<<< HEAD
-  std::vector<TrackedObject*> alive_objects_ RTC_GUARDED_BY(mutex_);
-
-#if defined(MR_SHARING_WIN) && !defined(WINUWP)
-  // Initializes and quits winsock library on Win32.
-  // See https://bugs.chromium.org/p/webrtc/issues/detail?id=9754
-  const rtc::WinsockInitializer winsock_initializer;
-#endif
-=======
-  std::vector<TrackedObject*> alive_objects_ RTC_GUARDED_BY(mutex_);
-
-  rtc::scoped_refptr<ToggleAudioMixer> custom_audio_mixer_;
->>>>>>> 9110526a
-};
-
-}  // namespace WebRTC
-}  // namespace MixedReality
-}  // namespace Microsoft
+// Copyright (c) Microsoft Corporation.
+// Licensed under the MIT License.
+
+#pragma once
+
+#include "export.h"
+#include "peer_connection.h"
+#include "utils.h"
+
+#if defined(MR_SHARING_WIN) && !defined(WINUWP)
+#include "rtc_base/win32_socket_init.h"
+#endif
+
+namespace Microsoft {
+namespace MixedReality {
+namespace WebRTC {
+
+/// The global factory is a helper class used to initialize and shutdown the
+/// internal WebRTC library, which adds extra functionalities over a classical
+/// init/shutdown pair of functions:
+/// - Automatically initialize the library when requesting a pointer to the
+/// singleton instance with |InstancePtr()|. This is multithread-safe.
+/// - Keep track of "tracked objects" (derived from |TrackedObject|) registered
+/// with the global factory (mainly wrapper objects), and automatically shutdown
+/// the library when no object is alive anymore. This is critical to ensure
+/// WebRTC threads are terminated, to allow the library to unload e.g. in the
+/// Unity editor or other processes dynamically (re)loading the library.
+/// - Ensure that intertwined calls to |InstancePtr()| and |RemoveRef()| (from
+/// un-registering a tracked object being destroyed) are multithread-safe.
+class GlobalFactory {
+ public:
+  /// Report live objects to debug output, and return the number of live objects
+  /// at the time of the call. If the library is not initialized, this function
+  /// returns 0. This is multithread-safe.
+  static uint32_t StaticReportLiveObjects() noexcept;
+
+  /// Get the library shutdown options. This function does not initialize the
+  /// library, but will store the options for a future initializing. Conversely,
+  /// if the library is already initialized then the options are set
+  /// immediately. This is multithread-safe.
+  static mrsShutdownOptions GetShutdownOptions() noexcept;
+
+  /// Set the library shutdown options. This function does not initialize the
+  /// library, but will store the options for a future initializing. Conversely,
+  /// if the library is already initialized then the options are set
+  /// immediately. This is multithread-safe.
+  static void SetShutdownOptions(mrsShutdownOptions options) noexcept;
+
+  /// Force-shutdown the library if it is initialized, or does nothing
+  /// otherwise. This call will terminate the WebRTC threads, therefore will
+  /// prevent any dispatched call to a WebRTC object from completing. However,
+  /// by shutting down the threads it will allow unloading the current module
+  /// (DLL), so is recommended to call manually at the end of the process when
+  /// WebRTC objects are not in use anymore but before static deinitializing.
+  /// This is multithread-safe.
+  static void ForceShutdown() noexcept;
+
+  /// Attempt to shutdown the library if no tracked object is alive anymore.
+  /// This is always conservative and safe, and will do nothing if any tracked
+  /// object is still alive. The function returns |true| if the library is shut
+  /// down after the call, either because it was already or because the call did
+  /// shut it down. This is multithread-safe.
+  static bool TryShutdown() noexcept;
+
+  /// Try to get a pointer to the (initialized) global factory singleton
+  /// instance. If the library is not initialized, this returns a NULL pointer.
+  /// This is multithread-safe.
+  static RefPtr<GlobalFactory> InstancePtrIfExist() {
+    return GetInstancePtrImpl(/* ensureInitialized = */ false);
+  }
+
+  /// Get a pointer to the global factory singleton instance. If the library is
+  /// not initialized, this call initializes it prior to returning a pointer to
+  /// it. This is multithread-safe.
+  static RefPtr<GlobalFactory> InstancePtr() {
+    return GetInstancePtrImpl(/* ensureInitialized = */ true);
+  }
+
+  /// Add a reference to the library, preventing it from being shutdown. This is
+  /// multithread-safe, and is generally called automatically by |RefPtr<>|.
+  void AddRef() const noexcept {
+    // Calling the member function |AddRef()| implies already holding a
+    // reference, expect for |GetLockImpl()| which will acquire the init mutex
+    // so cannot run concurrently with |RemoveRef()|.
+    RTC_DCHECK(peer_factory_);
+    ref_count_.fetch_add(1, std::memory_order_relaxed);
+  }
+
+  /// Remove a reference to the library acquired with |AddRef()|. If this was
+  /// the last reference, attempt to shutdown the library. This is
+  /// multithread-safe, and is generally called automatically by |RefPtr<>|.
+  void RemoveRef() const noexcept {
+    // Update the reference count under the init lock to ensure it cannot change
+    // from another thread, since invoking |AddRef()| requires having already a
+    // pointer to the GlobalFactory (so this reference would never be the last
+    // one) or calling |GetLockImpl()| to get a new pointer, which will only
+    // call |AddRef()| under the lock too so will block.
+    const std::lock_guard<std::mutex> lock(init_mutex_);
+    RTC_DCHECK(peer_factory_);
+    // Usually this is memory_order_acq_rel, but here the |init_mutex_| forces
+    // the necessary memory barrier, so only the atomicity is relevant.
+    if (ref_count_.fetch_sub(1, std::memory_order_relaxed) == 1) {
+      const_cast<GlobalFactory*>(this)->ShutdownImplNoLock(
+          ShutdownAction::kTryShutdownIfSafe);
+    }
+  }
+
+  /// Get the existing peer connection factory, or NULL if the library is not
+  /// initialized.
+  rtc::scoped_refptr<webrtc::PeerConnectionFactoryInterface>
+  GetPeerConnectionFactory() noexcept;
+
+  /// Get the WebRTC background worker thread, or NULL if the library is not
+  /// initialized.
+  rtc::Thread* GetWorkerThread() const noexcept;
+
+  /// Get the signaling thread. This is only valid if initialized.
+  rtc::Thread* GetSignalingThread() noexcept;
+
+  /// Add to the global factory collection a tracked object whose lifetime is
+  /// monitored (via the library reference count) to know when it is safe to
+  /// shutdown the library and terminate the WebRTC threads. This is generally
+  /// called form a wrapper object's constructor for safety.
+  void AddObject(TrackedObject* obj) noexcept;
+
+  /// Remove an object added with |AddObject|. This is generally called from a
+  /// wrapper object's destructor for safety.
+  void RemoveObject(TrackedObject* obj) noexcept;
+
+  /// Report live objects to WebRTC logging system for debugging.
+  /// This is automatically called if the |mrsShutdownOptions::kLogLiveObjects|
+  /// shutdown option is set, but can also be called manually at any time.
+  /// Return the number of live objects at the time of the call, which can be
+  /// outdated as soon as the call returns if other threads add/remove objects.
+  uint32_t ReportLiveObjects();
+
+  rtc::scoped_refptr<ToggleAudioMixer> audio_mixer() const {
+    return custom_audio_mixer_;
+  }
+
+ private:
+  friend struct std::default_delete<GlobalFactory>;
+
+  /// Get the raw singleton instance, initialized or not.
+  static GlobalFactory* GetInstance();
+
+  /// Get the singleton instance, and optionally initializes it, or return NULL
+  /// if not initialized.
+  static RefPtr<GlobalFactory> GetInstancePtrImpl(bool ensureInitialized);
+
+  GlobalFactory() = default;
+  ~GlobalFactory();
+
+  GlobalFactory(const GlobalFactory&) = delete;
+  GlobalFactory& operator=(const GlobalFactory&) = delete;
+
+  mrsResult InitializeImplNoLock();
+
+  enum class ShutdownAction {
+    /// Try to safely shutdown, only if no tracked object is alive.
+    kTryShutdownIfSafe,
+    /// Force shutdown even if some tracked objects are still alive.
+    kForceShutdown,
+    /// Shutting down from ~GlobalFactory(), same as kForceShutdown but display
+    /// additional error message if the library was still initialized when the
+    /// destructor was called, which generally indicates some serious error.
+    kFromObjectDestructor
+  };
+
+  /// Shutdown the library. Return |true| if the library is shut down after the
+  /// call, either because it was already shut down or because this call shut it
+  /// down.
+  bool ShutdownImplNoLock(ShutdownAction shutdown_action);
+
+  void ReportLiveObjectsNoLock();
+
+ private:
+  /// Mutex for multithread-safe factory initializing and shutdown.
+  mutable std::mutex init_mutex_;
+
+  /// Global peer connection factory. This is initialized only while the library
+  /// is initialized, and is immutable between init and shutdown, so do not
+  /// require |mutex_| for access, but |init_mutex_| instead. This acts as a
+  /// marker of whether the library is initialized or not.
+  rtc::scoped_refptr<webrtc::PeerConnectionFactoryInterface> peer_factory_
+      RTC_GUARDED_BY(init_mutex_);
+
+  /// WebRTC networking thread. This is initialized only while the library
+  /// is initialized, and is immutable between init and shutdown, so do not
+  /// require |mutex_| for access, but |init_mutex_| instead.
+  std::unique_ptr<rtc::Thread> network_thread_ RTC_GUARDED_BY(init_mutex_);
+
+  /// WebRTC background worker thread. This is initialized only while the
+  /// library is initialized, and is immutable between init and shutdown, so do
+  /// not require |mutex_| for access, but |init_mutex_| instead.
+  std::unique_ptr<rtc::Thread> worker_thread_ RTC_GUARDED_BY(init_mutex_);
+
+  /// WebRTC signaling thread. This is initialized only while the library
+  /// is initialized, and is immutable between init and shutdown, so do not
+  /// require |mutex_| for access, but |init_mutex_| instead.
+  std::unique_ptr<rtc::Thread> signaling_thread_ RTC_GUARDED_BY(init_mutex_);
+
+
+  /// Reference count to the library, for automated shutdown.
+  mutable std::atomic_uint32_t ref_count_{0};
+
+  /// Recursive mutex for thread-safety of calls to this instance.
+  /// This is used to protect members not related with init/shutdown, while the
+  /// caller holds a reference to the library (|ref_count_| > 0).
+  mutable std::recursive_mutex mutex_;
+
+  /// Shutdown options.
+  mrsShutdownOptions shutdown_options_ RTC_GUARDED_BY(mutex_) =
+      mrsShutdownOptions::kDefault;
+
+  /// Collection of all tracked objects alive. This is solely used to display a
+  /// debugging report with |ReportLiveObjects()|.
+  std::vector<TrackedObject*> alive_objects_ RTC_GUARDED_BY(mutex_);
+
+  rtc::scoped_refptr<ToggleAudioMixer> custom_audio_mixer_;
+
+#if defined(MR_SHARING_WIN) && !defined(WINUWP)
+  // Initializes and quits winsock library on Win32.
+  // See https://bugs.chromium.org/p/webrtc/issues/detail?id=9754
+  const rtc::WinsockInitializer winsock_initializer;
+#endif
+};
+
+}  // namespace WebRTC
+}  // namespace MixedReality
+}  // namespace Microsoft