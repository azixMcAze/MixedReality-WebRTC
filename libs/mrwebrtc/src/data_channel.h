--- conflicted
+++ resolved
@@ -66,11 +66,7 @@
   /// Get the unique channel identifier.
   MRS_NODISCARD int id() const { return data_channel_->id(); }
 
-<<<<<<< HEAD
-  [[nodiscard]] mrsDataChannelConfigFlags flags() const noexcept {
-=======
   MRS_NODISCARD mrsDataChannelConfigFlags flags() const noexcept {
->>>>>>> 73cc754e
     mrsDataChannelConfigFlags flags{mrsDataChannelConfigFlags::kNone};
     if (data_channel_->ordered()) {
       flags = flags | mrsDataChannelConfigFlags::kOrdered;
