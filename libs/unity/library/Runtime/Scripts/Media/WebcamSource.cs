--- conflicted
+++ resolved
@@ -231,15 +231,11 @@
                 string deviceId = deviceConfig.videoDevice.id;
                 if (string.IsNullOrEmpty(deviceId))
                 {
-<<<<<<< HEAD
-                    IReadOnlyList<VideoCaptureDevice> listedDevices = await PeerConnection.GetVideoCaptureDevicesAsync();
-=======
                     // Continue the task outside the Unity app context, in order to avoid deadlock
                     // if OnDisable waits on this task.
                     IReadOnlyList<VideoCaptureDevice> listedDevices =
                         await PeerConnection.GetVideoCaptureDevicesAsync()
                         .ConfigureAwait(continueOnCapturedContext: false);
->>>>>>> e7773933
                     if (listedDevices.Count > 0)
                     {
                         deviceId = listedDevices[0].id;
@@ -248,15 +244,11 @@
                 if (!string.IsNullOrEmpty(deviceId))
                 {
                     // Find the closest format to 720x480, independent of framerate
-<<<<<<< HEAD
-                    IReadOnlyList<VideoCaptureFormat> formats = await DeviceVideoTrackSource.GetCaptureFormatsAsync(deviceId);
-=======
                     // Continue the task outside the Unity app context, in order to avoid deadlock
                     // if OnDisable waits on this task.
                     IReadOnlyList<VideoCaptureFormat> formats =
                         await DeviceVideoTrackSource.GetCaptureFormatsAsync(deviceId)
                         .ConfigureAwait(continueOnCapturedContext: false);
->>>>>>> e7773933
                     double smallestDiff = double.MaxValue;
                     bool hasFormat = false;
                     foreach (var fmt in formats)
